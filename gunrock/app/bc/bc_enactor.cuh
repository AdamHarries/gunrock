// ----------------------------------------------------------------
// Gunrock -- Fast and Efficient GPU Graph Library
// ----------------------------------------------------------------
// This source code is distributed under the terms of LICENSE.TXT
// in the root directory of this source distribution.
// ----------------------------------------------------------------

/**
 * @file
 * bc_enactor.cuh
 *
 * @brief BC Problem Enactor
 */

#pragma once

#include <gunrock/util/multithreading.cuh>
#include <gunrock/util/multithread_utils.cuh>
#include <gunrock/util/kernel_runtime_stats.cuh>
#include <gunrock/util/test_utils.cuh>

#include <gunrock/oprtr/advance/kernel.cuh>
#include <gunrock/oprtr/advance/kernel_policy.cuh>
#include <gunrock/oprtr/filter/kernel.cuh>
#include <gunrock/oprtr/filter/kernel_policy.cuh>

#include <gunrock/app/enactor_base.cuh>
#include <gunrock/app/bc/bc_problem.cuh>
#include <gunrock/app/bc/bc_functor.cuh>


namespace gunrock {
namespace app {
namespace bc {

    template <typename Problem, bool _INSTRUMENT, bool _DEBUG, bool _SIZE_CHECK> class Enactor;

    template <
        typename VertexId, 
        typename SizeT, 
        typename Value,
        int      NUM_VERTEX_ASSOCIATES, 
        int      NUM_VALUE__ASSOCIATES>
    __global__ void Expand_Incoming_Forward (
        const SizeT            num_elements,
        const VertexId* const  keys_in,
              VertexId*        keys_out,
        const size_t           array_size,
              char*            array)
    {    
        extern __shared__ char s_array[];
        const SizeT STRIDE = gridDim.x * blockDim.x;
        VertexId    t;
        size_t      offset                = 0; 
        VertexId** s_vertex_associate_in  = (VertexId**)&(s_array[offset]);
        offset+=sizeof(VertexId*) * NUM_VERTEX_ASSOCIATES;
        Value**    s_value__associate_in  = (Value**   )&(s_array[offset]);
        offset+=sizeof(Value*   ) * NUM_VALUE__ASSOCIATES;
        VertexId** s_vertex_associate_org = (VertexId**)&(s_array[offset]);
        offset+=sizeof(VertexId*) * NUM_VERTEX_ASSOCIATES;
        Value**    s_value__associate_org = (Value**   )&(s_array[offset]);
        SizeT x = threadIdx.x;
        while (x < array_size)
        {    
            s_array[x]=array[x];
            x+=blockDim.x; 
        }    
        __syncthreads();

        x = blockIdx.x * blockDim.x + threadIdx.x;

        while (x<num_elements)
        {    
            VertexId key=keys_in[x];

            if (atomicCAS(s_vertex_associate_org[1]+key, -2, s_vertex_associate_in[1][x])==-2)
            {
                s_vertex_associate_org[0][key]=s_vertex_associate_in[0][x];
                t=-1;
            } else {
                t=atomicCAS(s_vertex_associate_org[0]+key, -1, s_vertex_associate_in[0][x]);
                if (s_vertex_associate_org[0][key]!=s_vertex_associate_in[0][x])
                {
                    keys_out[x]=-1;
                    x+=STRIDE;
                    continue;
                }
            }
            if (t==-1) keys_out[x]=key; else keys_out[x]=-1;
            atomicAdd(s_value__associate_org[0]+key, s_value__associate_in[0][x]);
            x+=STRIDE;
        }
    }

    template <
        typename VertexId, 
        typename SizeT, 
        typename Value,
        int      NUM_VERTEX_ASSOCIATES, 
        int      NUM_VALUE__ASSOCIATES>
    __global__ void Expand_Incoming_Backward (
        const SizeT            num_elements,
        const VertexId* const  keys_in,
              VertexId*        keys_out,
        const size_t           array_size,
              char*            array)
    {    
        extern __shared__ char s_array[];
        const SizeT STRIDE = gridDim.x * blockDim.x;
        size_t      offset                = 0; 
        offset+=sizeof(VertexId*) * NUM_VERTEX_ASSOCIATES;
        Value**    s_value__associate_in  = (Value**   )&(s_array[offset]);
        offset+=sizeof(Value*   ) * NUM_VALUE__ASSOCIATES;
        offset+=sizeof(VertexId*) * NUM_VERTEX_ASSOCIATES;
        Value**    s_value__associate_org = (Value**   )&(s_array[offset]);
        SizeT x = threadIdx.x;
        if (x < array_size)
        {    
            s_array[x]=array[x];
            x+=blockDim.x; 
        }    
        __syncthreads();

        x = blockIdx.x * blockDim.x + threadIdx.x;

        while (x<num_elements)
        {    
            VertexId key=keys_in[x];
            keys_out[x]=key;
            s_value__associate_org[0][key]=s_value__associate_in[0][x];
            s_value__associate_org[1][key]=s_value__associate_in[1][x];
            x+=STRIDE;
        }
    }

template <
    typename AdvanceKernelPolicy, 
    typename FilterKernelPolicy, 
    typename Enactor>
struct Forward_Iteration : public IterationBase <
    AdvanceKernelPolicy, FilterKernelPolicy, Enactor,
    false, //HAS_SUBQ
    true , //HAS_FULLQ
    false, //BACKWARD
    true , //FORWARD
    true > //UPDATE_PREDECESSORS
{
public:
    typedef typename Enactor::SizeT      SizeT     ;
    typedef typename Enactor::Value      Value     ;
    typedef typename Enactor::VertexId   VertexId  ;
    typedef typename Enactor::Problem    Problem   ;
    typedef typename Problem::DataSlice  DataSlice ;
    typedef GraphSlice<SizeT, VertexId, Value> GraphSlice;
    typedef ForwardFunctor<
            VertexId,
            SizeT,
            Value,
            Problem> ForwardFunctor;

    static void FullQueue_Gather(
        int                            thread_num,
        int                            peer_,
        util::DoubleBuffer<SizeT, VertexId, Value>
                                      *frontier_queue,
        util::Array1D<SizeT, SizeT>   *scanned_edges,
        FrontierAttribute<SizeT>      *frontier_attribute,
        EnactorStats                  *enactor_stats,
        DataSlice                     *data_slice,
        DataSlice                     *d_data_slice,
        GraphSlice                    *graph_slice,
        util::CtaWorkProgressLifetime *work_progress,
        ContextPtr                     context,
        cudaStream_t                   stream)
    {
        if (enactor_stats->iteration <= 0) return; 

        SizeT cur_offset = data_slice->forward_queue_offsets[peer_].back();
        bool oversized = false;
        if (enactor_stats->retval = 
            Check_Size<Enactor::SIZE_CHECK, SizeT, VertexId> ("forward_output", cur_offset + frontier_attribute->queue_length, &data_slice->forward_output[peer_], oversized, thread_num, enactor_stats->iteration, peer_)) return;
        util::MemsetCopyVectorKernel<<<128, 128, 0, stream>>>(
            data_slice ->forward_output[peer_].GetPointer(util::DEVICE) + cur_offset, 
            frontier_queue->keys[frontier_attribute->selector].GetPointer(util::DEVICE), 
            frontier_attribute->queue_length);
        data_slice->forward_queue_offsets[peer_].push_back(frontier_attribute->queue_length+cur_offset); 
    }
 
    static void FullQueue_Core(
        int                            thread_num,
        int                            peer_,
        util::DoubleBuffer<SizeT, VertexId, Value>
                                      *frontier_queue,
        util::Array1D<SizeT, SizeT>   *scanned_edges,
        FrontierAttribute<SizeT>      *frontier_attribute,
        EnactorStats                  *enactor_stats,
        DataSlice                     *data_slice,
        DataSlice                     *d_data_slice,
        GraphSlice                    *graph_slice,
        util::CtaWorkProgressLifetime *work_progress,
        ContextPtr                     context,
        cudaStream_t                   stream)
    {
        if (Enactor::DEBUG) util::cpu_mt::PrintMessage("Advance begin",thread_num, enactor_stats->iteration);

        frontier_attribute->queue_reset = true;
        // Edge Map
        gunrock::oprtr::advance::LaunchKernel<AdvanceKernelPolicy, Problem, ForwardFunctor>(
            enactor_stats[0],
            frontier_attribute[0],
            d_data_slice,
            (VertexId*)NULL,
            (bool*)    NULL,
            (bool*)    NULL,
            scanned_edges->GetPointer(util::DEVICE),
            frontier_queue->keys[frontier_attribute->selector  ].GetPointer(util::DEVICE),// d_in_queue
            frontier_queue->keys[frontier_attribute->selector^1].GetPointer(util::DEVICE),// d_out_queue
            (VertexId*)NULL,
            (VertexId*)   NULL,
            graph_slice->row_offsets   .GetPointer(util::DEVICE),
            graph_slice->column_indices.GetPointer(util::DEVICE),
            (SizeT*)   NULL,
            (VertexId*)NULL,
            graph_slice->nodes, //graph_slice->frontier_elements[frontier_attribute.selector],  // max_in_queue
            graph_slice->edges, //graph_slice->frontier_elements[frontier_attribute.selector^1],// max_out_queue
            work_progress[0],
            context[0],
            stream,
            gunrock::oprtr::advance::V2V,
            false,
            false);

        frontier_attribute->queue_reset = false;
        frontier_attribute->queue_index++;
        frontier_attribute->selector ^= 1;
        enactor_stats      -> Accumulate(
            work_progress  -> GetQueueLengthPointer<unsigned int,SizeT>(frontier_attribute->queue_index), stream);

        if (Enactor::DEBUG) util::cpu_mt::PrintMessage("Advance end", thread_num, enactor_stats->iteration);

        // Filter
        gunrock::oprtr::filter::Kernel<FilterKernelPolicy, Problem, ForwardFunctor>
            <<<enactor_stats->filter_grid_size, FilterKernelPolicy::THREADS, 0, stream>>>(
            enactor_stats->iteration+1,
            frontier_attribute->queue_reset,
            frontier_attribute->queue_index,
            frontier_attribute->queue_length,
            frontier_queue->keys[frontier_attribute->selector  ].GetPointer(util::DEVICE),// d_in_queue
            NULL,
            frontier_queue->keys[frontier_attribute->selector^1].GetPointer(util::DEVICE),// d_out_queue
            d_data_slice,
            NULL,
            work_progress[0],
            frontier_queue->keys[frontier_attribute->selector  ].GetSize(),// max_in_queue
            frontier_queue->keys[frontier_attribute->selector^1].GetSize(),// max_out_queue
            enactor_stats->filter_kernel_stats);

        if (Enactor::DEBUG && (enactor_stats->retval = util::GRError("filter_forward::Kernel failed", __FILE__, __LINE__))) return;
        if (Enactor::DEBUG) util::cpu_mt::PrintMessage("Filter end.", thread_num, enactor_stats->iteration);
        frontier_attribute->queue_index++;
        frontier_attribute->selector ^= 1;
        if (enactor_stats->retval = work_progress->GetQueueLength(frontier_attribute->queue_index, frontier_attribute->queue_length,false,stream,true)) return;
        if (enactor_stats->retval = util::GRError(cudaStreamSynchronize(stream), "cudaStreamSynchronize failed", __FILE__, __LINE__)) return;
    }

    template <int NUM_VERTEX_ASSOCIATES, int NUM_VALUE__ASSOCIATES>
    static void Expand_Incoming(
              int             grid_size,
              int             block_size,
              size_t          shared_size,
              cudaStream_t    stream,
              SizeT           &num_elements,
        const VertexId* const keys_in,
        util::Array1D<SizeT, VertexId>*       keys_out,
        const size_t          array_size,
              char*           array,
              DataSlice*      data_slice)
    {
        bool over_sized = false;

        Check_Size<Enactor::SIZE_CHECK, SizeT, VertexId>(
            "queue1", num_elements, keys_out, over_sized, -1, -1, -1);
        Expand_Incoming_Forward
            <VertexId, SizeT, Value, NUM_VERTEX_ASSOCIATES, NUM_VALUE__ASSOCIATES>
            <<<grid_size, block_size, shared_size, stream>>> (
            num_elements,
            keys_in,
            keys_out->GetPointer(util::DEVICE),
            array_size,
            array);
    }

    static cudaError_t Compute_OutputLength(
        FrontierAttribute<SizeT> *frontier_attribute,
        SizeT       *d_offsets,
        VertexId    *d_indices,
        VertexId    *d_in_key_queue,
        util::Array1D<SizeT, SizeT>       *partitioned_scanned_edges,
        SizeT        max_in,
        SizeT        max_out,
        CudaContext                    &context,
        cudaStream_t                   stream,
        gunrock::oprtr::advance::TYPE  ADVANCE_TYPE,
        bool                           express = false)
    {
        cudaError_t retval = cudaSuccess;
        bool over_sized = false;
        if (retval = Check_Size<Enactor::SIZE_CHECK, SizeT, SizeT> (
            "scanned_edges", frontier_attribute->queue_length, partitioned_scanned_edges, over_sized, -1, -1, -1, false)) return retval;
        retval = gunrock::oprtr::advance::ComputeOutputLength
            <AdvanceKernelPolicy, Problem, ForwardFunctor>(
            frontier_attribute,
            d_offsets,
            d_indices,
            d_in_key_queue,
            partitioned_scanned_edges->GetPointer(util::DEVICE),
            max_in,
            max_out,
            context,
            stream,
            ADVANCE_TYPE,
            express); 
        return retval;
    }

    static void Check_Queue_Size(
        int                            thread_num,
        int                            peer_,
        SizeT                          request_length,
        util::DoubleBuffer<SizeT, VertexId, Value>
                                      *frontier_queue,
        FrontierAttribute<SizeT>      *frontier_attribute,
        EnactorStats                  *enactor_stats,
        GraphSlice                    *graph_slice)    
    {    
        bool over_sized = false;
        int  selector   = frontier_attribute->selector;
        int  iteration  = enactor_stats -> iteration;

        if (Enactor::DEBUG)
            printf("%d\t %d\t %d\t queue_length = %d, output_length = %d, @ %d\n",
                thread_num, iteration, peer_,
                frontier_queue->keys[selector^1].GetSize(),
                request_length, selector);fflush(stdout);

        if (enactor_stats->retval = 
            Check_Size<true, SizeT, VertexId > ("queue3", request_length, &frontier_queue->keys  [selector^1], over_sized, thread_num, iteration, peer_, false)) return; 
        if (enactor_stats->retval = 
            Check_Size<true, SizeT, VertexId > ("queue3", graph_slice->nodes+2, &frontier_queue->keys  [selector  ], over_sized, thread_num, iteration, peer_, true )) return; 
        if (Problem::USE_DOUBLE_BUFFER)
        {    
            if (enactor_stats->retval = 
                Check_Size<true, SizeT, Value> ("queue3", request_length, &frontier_queue->values[selector^1], over_sized, thread_num, iteration, peer_, false)) return; 
            if (enactor_stats->retval = 
                Check_Size<true, SizeT, Value> ("queue3", graph_slice->nodes+2, &frontier_queue->values[selector  ], over_sized, thread_num, iteration, peer_, true )) return; 
        }    
    } 
};

template <typename AdvanceKernelPolicy, typename FilterKernelPolicy, typename Enactor>
struct Backward_Iteration : public IterationBase <
    AdvanceKernelPolicy, FilterKernelPolicy, Enactor,
    false, //HAS_SUBQ
    true , //HAS_FULLQ
    true , //BACKWARD
    false, //FORWARD
    false> //UPDATE_PREDECESSORS
{
public:
    typedef typename Enactor::SizeT      SizeT     ;
    typedef typename Enactor::Value      Value     ;
    typedef typename Enactor::VertexId   VertexId  ;
    typedef typename Enactor::Problem    Problem ;
    typedef typename Problem::DataSlice  DataSlice ;
    typedef GraphSlice<SizeT, VertexId, Value> GraphSlice;
    typedef BackwardFunctor<
            VertexId,
            SizeT,
            Value,
            Problem> BackwardFunctor;
   typedef BackwardFunctor2<
            VertexId,
            SizeT,
            Value,
            Problem> BackwardFunctor2;
 
    static void FullQueue_Gather(
        int                            thread_num,
        int                            peer_,
        util::DoubleBuffer<SizeT, VertexId, Value>
                                      *frontier_queue,
        util::Array1D<SizeT, SizeT>   *scanned_edges,
        FrontierAttribute<SizeT>      *frontier_attribute,
        EnactorStats                  *enactor_stats,
        DataSlice                     *data_slice,
        DataSlice                     *d_data_slice,
        GraphSlice                    *graph_slice,
        util::CtaWorkProgressLifetime *work_progress,
        ContextPtr                     context,
        cudaStream_t                   stream)
    {
        SizeT cur_pos = data_slice->forward_queue_offsets[peer_].back();
        data_slice->forward_queue_offsets[peer_].pop_back();
        SizeT pre_pos = data_slice->forward_queue_offsets[peer_].back();
        frontier_attribute->queue_reset  = true;
        frontier_attribute->selector     = 0;//frontier_queue->keys[0].GetSize() > frontier_queue->keys[1].GetSize() ? 1 : 0;
        if (enactor_stats->iteration>0 && cur_pos - pre_pos >0)
        {
            frontier_attribute->queue_length = cur_pos - pre_pos;
            bool over_sized = false;
            if (enactor_stats->retval = Check_Size<Enactor::SIZE_CHECK, SizeT, VertexId> (
                "queue1", frontier_attribute->queue_length, &frontier_queue->keys[frontier_queue->selector], over_sized, thread_num, enactor_stats->iteration, peer_, false)) return;
           util::MemsetCopyVectorKernel<<<256, 256, 0, stream>>>(
                frontier_queue->keys[frontier_queue->selector].GetPointer(util::DEVICE), 
                data_slice ->forward_output[peer_].GetPointer(util::DEVICE) + pre_pos, 
                frontier_attribute->queue_length);
        }
        else frontier_attribute->queue_length = 0;
    }
 
    static void FullQueue_Core(
        int                            thread_num,
        int                            peer_,
        util::DoubleBuffer<SizeT, VertexId, Value>
                                      *frontier_queue,
        util::Array1D<SizeT, SizeT>   *scanned_edges,
        FrontierAttribute<SizeT>      *frontier_attribute,
        EnactorStats                  *enactor_stats,
        DataSlice                     *data_slice,
        DataSlice                     *d_data_slice,
        GraphSlice                    *graph_slice,
        util::CtaWorkProgressLifetime *work_progress,
        ContextPtr                     context,
        cudaStream_t                   stream)
    {
       /*frontier_attribute.queue_length        = graph_slice->nodes;
        // Fill in the frontier_queues
        util::MemsetIdxKernel<<<128, 128>>>(graph_slice->frontier_queues.d_keys[0], graph_slice->nodes);
        // Filter
        gunrock::oprtr::filter::Kernel<FilterKernelPolicy, BCProblem, BackwardFunctor>
        <<<enactor_stats.filter_grid_size, FilterKernelPolicy::THREADS>>>(
            -1,
            frontier_attribute.queue_reset,
            frontier_attribute.queue_index,
            enactor_stats.num_gpus,
            frontier_attribute.queue_length,
            d_done,
            graph_slice->frontier_queues.d_keys[0],      // d_in_queue
            NULL,
            graph_slice->frontier_queues.d_keys[1],    // d_out_queue
            data_slice,
            NULL,
            work_progress,
            graph_slice->nodes,           // max_in_queue
            graph_slice->edges,         // max_out_queue
            enactor_stats.filter_kernel_stats);*/

        // Only need to reset queue for once
        /*if (frontier_attribute.queue_reset)
            frontier_attribute.queue_reset = false; */

        //if (/*DEBUG &&*/ (retval = util::GRError(cudaThreadSynchronize(), "edge_map_backward::Kernel failed", __FILE__, __LINE__))) break;
        /*cudaEventQuery(throttle_event);                                 // give host memory mapped visibility to GPU updates
        frontier_attribute.queue_index++;
        frontier_attribute.selector ^= 1;
        if (AdvanceKernelPolicy::ADVANCE_MODE == gunrock::oprtr::advance::LB) {
            if (retval = work_progress.GetQueueLength(frontier_attribute.queue_index, frontier_attribute.queue_length)) break;
            }
        if (DEBUG) {
            if (retval = work_progress.GetQueueLength(frontier_attribute.queue_index, frontier_attribute.queue_length)) break;
            printf(", %lld", (long long) frontier_attribute.queue_length);
        }
        if (INSTRUMENT) {
            if (retval = enactor_stats.advance_kernel_stats.Accumulate(
                enactor_stats.advance_grid_size,
                enactor_stats.total_runtimes,
                enactor_stats.total_lifetimes)) break;
        }
        // Throttle
        if (enactor_stats.iteration & 1) {
            if (retval = util::GRError(cudaEventRecord(throttle_event),
                "BCEnactor cudaEventRecord throttle_event failed", __FILE__, __LINE__)) break;
        } else {
            if (retval = util::GRError(cudaEventSynchronize(throttle_event),
                "BCEnactor cudaEventSynchronize throttle_event failed", __FILE__, __LINE__)) break;
        }
        // Check if done
        if (done[0] == 0) break;*/

        // Edge Map
        if (enactor_stats->iteration > 0) {
            gunrock::oprtr::advance::LaunchKernel<AdvanceKernelPolicy, Problem, BackwardFunctor>(
                enactor_stats[0],
                frontier_attribute[0],
                d_data_slice,
                (VertexId*)NULL,
                (bool*)NULL,
                (bool*)NULL,
                scanned_edges->GetPointer(util::DEVICE),
                frontier_queue->keys[frontier_attribute->selector  ].GetPointer(util::DEVICE),              // d_in_queue
                NULL, //frontier_queue->keys[frontier_attribute->selector^1].GetPointer(util::DEVICE),// d_out_queue
                (VertexId*)NULL,
                (VertexId*)NULL,
                graph_slice->row_offsets   .GetPointer(util::DEVICE),
                graph_slice->column_indices.GetPointer(util::DEVICE),
                (SizeT*)NULL,
                (VertexId*)NULL,
                graph_slice->nodes,                 // max_in_queue
                graph_slice->edges,                 // max_out_queue
                work_progress[0],
                context[0],
                stream,
                gunrock::oprtr::advance::V2V,
                false, 
                false);
        } else {
            gunrock::oprtr::advance::LaunchKernel<AdvanceKernelPolicy, Problem, BackwardFunctor2>(
                enactor_stats[0],
                frontier_attribute[0],
                d_data_slice,
                (VertexId*)NULL,
                (bool*)NULL,
                (bool*)NULL,
                scanned_edges->GetPointer(util::DEVICE),
                frontier_queue->keys[frontier_attribute->selector  ].GetPointer(util::DEVICE),              // d_in_queue
                NULL, //frontier_queue->keys[frontier_attribute->selector^1].GetPointer(util::DEVICE),// d_out_queue
                (VertexId*)NULL,
                (VertexId*)NULL,
                graph_slice->row_offsets   .GetPointer(util::DEVICE),
                graph_slice->column_indices.GetPointer(util::DEVICE),
                (SizeT*)NULL,
                (VertexId*)NULL,
                graph_slice->nodes,                 // max_in_queue
                graph_slice->edges,                 // max_out_queue
                work_progress[0],
                context[0],
                stream,
                gunrock::oprtr::advance::V2V,
                false,
                false);
        }

    }

    template <int NUM_VERTEX_ASSOCIATES, int NUM_VALUE__ASSOCIATES>
    static void Expand_Incoming(
              int             grid_size,
              int             block_size,
              size_t          shared_size,
              cudaStream_t    stream,
              SizeT           &num_elements,
        const VertexId* const keys_in,
        util::Array1D<SizeT, VertexId>*       keys_out,
        const size_t          array_size,
              char*           array,
              DataSlice*      data_slice)
    {
        bool over_sized = false;
        Check_Size<Enactor::SIZE_CHECK, SizeT, VertexId>(
            "queue1", num_elements, keys_out, over_sized, -1, -1, -1);
        Expand_Incoming_Backward
            <VertexId, SizeT, Value, NUM_VERTEX_ASSOCIATES, NUM_VALUE__ASSOCIATES>
            <<<grid_size, block_size, shared_size, stream>>> (
            num_elements,
            keys_in,
            keys_out->GetPointer(util::DEVICE),
            array_size,
            array);
    }

    static cudaError_t Compute_OutputLength(
        FrontierAttribute<SizeT> *frontier_attribute,
        SizeT       *d_offsets,
        VertexId    *d_indices,
        VertexId    *d_in_key_queue,
        util::Array1D<SizeT, SizeT>       *partitioned_scanned_edges,
        SizeT        max_in,
        SizeT        max_out,
        CudaContext                    &context,
        cudaStream_t                   stream,
        gunrock::oprtr::advance::TYPE  ADVANCE_TYPE,
        bool                           express = false)
    {
        cudaError_t retval = cudaSuccess;
        bool over_sized = false;
        if (retval = Check_Size<Enactor::SIZE_CHECK, SizeT, SizeT> (
            "scanned_edges", frontier_attribute->queue_length, partitioned_scanned_edges, over_sized, -1, -1, -1, false)) return retval;
        retval = gunrock::oprtr::advance::ComputeOutputLength
            <AdvanceKernelPolicy, Problem, BackwardFunctor>(
            frontier_attribute,
            d_offsets,
            d_indices,
            d_in_key_queue,
            partitioned_scanned_edges->GetPointer(util::DEVICE),
            max_in,
            max_out,
            context,
            stream,
            ADVANCE_TYPE,
            express); 
        return retval;
    }

    static void Iteration_Change(long long &iterations)
    {
        iterations--;
    }

    static bool Stop_Condition(
        EnactorStats *enactor_stats,
        FrontierAttribute<SizeT> *frontier_attribute,
        util::Array1D<SizeT, DataSlice> *data_slice,
        int num_gpus)
    {
        for (int gpu=0;gpu<num_gpus*num_gpus;gpu++)
        if (enactor_stats[gpu].retval!=cudaSuccess)
        {    
            printf("(CUDA error %d @ GPU %d: %s\n", enactor_stats[gpu].retval, gpu, cudaGetErrorString(enactor_stats[gpu].retval)); fflush(stdout);
            return true;
        }    
        if (All_Done(enactor_stats, frontier_attribute, data_slice, num_gpus))
        {
            for (int gpu=0;gpu<num_gpus*num_gpus;gpu++)
            if (enactor_stats[gpu].iteration>1) {
                return false;
            }
            return true;
        } else return false;
    }

    static void Check_Queue_Size(
        int                            thread_num,
        int                            peer_,
        SizeT                          request_length,
        util::DoubleBuffer<SizeT, VertexId, Value>
                                      *frontier_queue,
        FrontierAttribute<SizeT>      *frontier_attribute,
        EnactorStats                  *enactor_stats,
        GraphSlice                    *graph_slice)    
    {    
        return;
        /*bool over_sized = false;
        int  selector   = frontier_attribute->selector;
        int  iteration  = enactor_stats -> iteration;

        if (Enactor::DEBUG)
            printf("%d\t %d\t %d\t queue_length = %d, output_length = %d\n",
                thread_num, iteration, peer_,
                frontier_queue->keys[selector^1].GetSize(),
                request_length);fflush(stdout);

        if (enactor_stats->retval = 
            Check_Size<true, SizeT, VertexId > ("queue3", request_length, &frontier_queue->keys  [selector^1], over_sized, thread_num, iteration, peer_, false)) return; 
        if (enactor_stats->retval = 
            Check_Size<true, SizeT, VertexId > ("queue3", graph_slice->nodes+2, &frontier_queue->keys  [selector  ], over_sized, thread_num, iteration, peer_, true )) return; 
        if (Problem::USE_DOUBLE_BUFFER)
        {    
            if (enactor_stats->retval = 
                Check_Size<true, SizeT, Value> ("queue3", request_length, &frontier_queue->values[selector^1], over_sized, thread_num, iteration, peer_, false)) return; 
            if (enactor_stats->retval = 
                Check_Size<true, SizeT, Value> ("queue3", graph_slice->nodes+2, &frontier_queue->values[selector  ], over_sized, thread_num, iteration, peer_, true )) return; 
        } */   
    } 
};


    template <
        typename AdvanceKernelPolicy,
        typename FilterKernelPolicy,
        typename BcEnactor>
    static CUT_THREADPROC BCThread(
        void * thread_data_)
    {
        typedef typename BcEnactor::Problem    Problem;
        typedef typename BcEnactor::SizeT      SizeT;
        typedef typename BcEnactor::VertexId   VertexId;
        typedef typename BcEnactor::Value      Value;
        typedef typename Problem::DataSlice  DataSlice;
        typedef GraphSlice<SizeT, VertexId, Value> GraphSlice;
        typedef ForwardFunctor<VertexId, SizeT, Value, Problem> BcFFunctor;
        typedef BackwardFunctor<VertexId, SizeT, Value, Problem> BcBFunctor;
        
        ThreadSlice  *thread_data         =  (ThreadSlice*) thread_data_;
        Problem      *problem             =  (Problem*)     thread_data->problem;
        BcEnactor    *enactor             =  (BcEnactor*)   thread_data->enactor;
        util::cpu_mt::CPUBarrier
                     *cpu_barrier         =   thread_data->cpu_barrier;
        int           num_gpus            =   problem     -> num_gpus;
        int           thread_num          =   thread_data -> thread_num;
        int           gpu_idx             =   problem     -> gpu_idx            [thread_num] ;
        DataSlice    *data_slice          =   problem     -> data_slices        [thread_num].GetPointer(util::HOST);
        util::Array1D<SizeT, DataSlice>
                     *s_data_slice        =   problem     -> data_slices;
        GraphSlice   *graph_slice         =   problem     -> graph_slices       [thread_num] ;
        FrontierAttribute<SizeT>
                     *frontier_attribute  = &(enactor     -> frontier_attribute [thread_num * num_gpus]);
        EnactorStats *enactor_stats       = &(enactor     -> enactor_stats      [thread_num * num_gpus]);
        EnactorStats *s_enactor_stats     = &(enactor     -> enactor_stats      [0                    ]);

        do {
            if (enactor_stats[0].retval = util::SetDevice(gpu_idx)) break;
            thread_data->stats = 1;
            while (thread_data->stats !=2) sleep(0);
            thread_data->stats = 3;

            for (int peer_=0;peer_<num_gpus;peer_++)
            {
                frontier_attribute[peer_].queue_index  = 0;        // Work queue index
                frontier_attribute[peer_].queue_length = peer_==0 ? thread_data -> init_size : 0; //? 
                frontier_attribute[peer_].selector     = frontier_attribute[peer_].queue_length == 0? 0:1;
                frontier_attribute[peer_].queue_reset  = true;
                enactor_stats     [peer_].iteration    = 0;
            }
           
            if (num_gpus>1)
            {
                data_slice->vertex_associate_orgs[0]=data_slice->labels.GetPointer(util::DEVICE);
                data_slice->vertex_associate_orgs[1]=data_slice->preds.GetPointer(util::DEVICE);
                data_slice->value__associate_orgs[0]=data_slice->sigmas.GetPointer(util::DEVICE);
                data_slice->vertex_associate_orgs.Move(util::HOST, util::DEVICE);
                data_slice->value__associate_orgs.Move(util::HOST, util::DEVICE); 
            }
            gunrock::app::Iteration_Loop
                <2, 1, BcEnactor, BcFFunctor, Forward_Iteration<AdvanceKernelPolicy, FilterKernelPolicy, BcEnactor> > (thread_data);
            if (BcEnactor::DEBUG) util::cpu_mt::PrintMessage("Forward phase finished.", thread_num, enactor_stats->iteration);

            if (num_gpus>1)
            {
                data_slice->sigmas.Move(util::DEVICE, util::HOST);
                data_slice->labels.Move(util::DEVICE, util::HOST);
                //CPU_Barrier;
                util::cpu_mt::IncrementnWaitBarrier(&cpu_barrier[0],thread_num);
                long max_iteration=0;
                for (int gpu=0;gpu<num_gpus;gpu++)
                {
                    if (s_enactor_stats[gpu*num_gpus].iteration>max_iteration)
                        max_iteration=s_enactor_stats[gpu*num_gpus].iteration;
                }
                while (data_slice->forward_queue_offsets[0].size()<max_iteration)
                {
                    data_slice->forward_queue_offsets[0].push_back(data_slice->forward_queue_offsets[0].back());
                }
                enactor_stats[0].iteration=max_iteration; 
                for (VertexId node=0;node<graph_slice->in_counter[0];node++)
                {
                    for (SizeT i=graph_slice->backward_offset[node];i<graph_slice->backward_offset[node+1];i++)
                    {
                        int peer = graph_slice->backward_partition[i];
                        if (peer<=thread_num) peer--;
                        int _node = graph_slice->backward_convertion[i];
                        s_data_slice[peer]->sigmas[_node]=data_slice->sigmas[node];
                        s_data_slice[peer]->labels[_node]=data_slice->labels[node];
                    }
                }
                //CPU_Barrier;
                util::cpu_mt::IncrementnWaitBarrier(&cpu_barrier[1],thread_num);
                for (int i=0;i<num_gpus;i++)
                for (int j=0;j<4;j++)
                for (int k=0;k<4;k++)
                    data_slice->events_set[j][i][k]=false;
                data_slice->sigmas.Move(util::HOST, util::DEVICE);
                data_slice->labels.Move(util::HOST, util::DEVICE);
                data_slice->value__associate_orgs[0]=data_slice->deltas.GetPointer(util::DEVICE);
                data_slice->value__associate_orgs[1]=data_slice->bc_values.GetPointer(util::DEVICE);
                data_slice->value__associate_orgs.Move(util::HOST, util::DEVICE);
            } else {
            }

            gunrock::app::Iteration_Loop
                <0, 2, BcEnactor, BcBFunctor, Backward_Iteration<AdvanceKernelPolicy, FilterKernelPolicy, BcEnactor> > (thread_data);
            if (BcEnactor::DEBUG) util::cpu_mt::PrintMessage("Backward phase finished.", thread_num, enactor_stats->iteration);
       } while (0);

       thread_data->stats=4;
       CUT_THREADEND;
    }

/**
 * @brief BC problem enactor class.
 *
 * @tparam INSTRUMENT Boolean type to show whether or not to collect per-CTA clock-count statistics
 */
template<typename _Problem, bool _INSTRUMENT, bool _DEBUG, bool _SIZE_CHECK>
class BCEnactor : public EnactorBase<typename _Problem::SizeT, _DEBUG, _SIZE_CHECK>
{
     // Members
    _Problem    *problem      ;
    ThreadSlice *thread_slices;
    CUTThread   *thread_Ids   ;
    util::cpu_mt::CPUBarrier *cpu_barrier;

    // Methods
public:
    typedef _Problem                   Problem;
    typedef typename Problem::SizeT    SizeT   ;
    typedef typename Problem::VertexId VertexId;
    typedef typename Problem::Value    Value   ;
    static const bool INSTRUMENT = _INSTRUMENT;
    static const bool DEBUG      = _DEBUG;
    static const bool SIZE_CHECK = _SIZE_CHECK;

   /**
     * \addtogroup PublicInterface
     * @{
     */

    /**
     * @brief BCEnactor constructor
     */
    BCEnactor(int num_gpus = 1, int* gpu_idx = NULL) :
        EnactorBase<SizeT, _DEBUG, _SIZE_CHECK>(VERTEX_FRONTIERS, num_gpus, gpu_idx)
    {
        thread_slices = NULL;
        thread_Ids    = NULL;
        problem       = NULL;
        cpu_barrier   = NULL;
    }

    /**
     *  @brief BCenactor destructor
     */
    virtual ~BCEnactor()
    {
        cutWaitForThreads(thread_Ids, this->num_gpus);
        delete[] thread_Ids   ; thread_Ids    = NULL;
        delete[] thread_slices; thread_slices = NULL;
        problem = NULL;
        if (cpu_barrier!=NULL)
        {
            util::cpu_mt::DestoryBarrier(&cpu_barrier[0]);
            util::cpu_mt::DestoryBarrier(&cpu_barrier[1]);
            delete[] cpu_barrier;cpu_barrier=NULL;
        }
    }

    /**
     * @brief Obtain statistics about the last BC search enacted.
     *
     * @param[out] avg_duty Average kernel running duty (kernel run time/kernel lifetime).
     */
    void GetStatistics(
        long long &total_queued,
        double &avg_duty)
    {
        unsigned long long total_lifetimes=0;
        unsigned long long total_runtimes =0; 
        total_queued = 0;
        //search_depth = 0;
        for (int gpu=0;gpu<this->num_gpus;gpu++)
        {   
            if (this->num_gpus!=1)
                if (util::SetDevice(this->gpu_idx[gpu])) return;
            cudaThreadSynchronize();

            for (int peer=0; peer< this->num_gpus; peer++)
            {
                EnactorStats *enactor_stats_ = this->enactor_stats + gpu * this->num_gpus + peer;
                enactor_stats_ -> total_queued.Move(util::DEVICE, util::HOST);
                total_queued += enactor_stats_ -> total_queued[0];
                /*if (this->enactor_stats[gpu].iteration > search_depth) 
                    search_depth = this->enactor_stats[gpu].iteration;*/
                total_lifetimes += enactor_stats_ ->total_lifetimes;
                total_runtimes  += enactor_stats_ ->total_runtimes;
            }
        }   
        avg_duty = (total_lifetimes >0) ?
            double(total_runtimes) / total_lifetimes : 0.0;
    }

    template<
        typename AdvanceKernelPolity,
        typename FilterKernelPolicy>
    cudaError_t InitBC(
        ContextPtr  *context,
        Problem     *problem,
        int         max_grid_size = 512,
        bool        size_check    = true)
    {
        cudaError_t retval = cudaSuccess;
        cpu_barrier = new util::cpu_mt::CPUBarrier[2];
        cpu_barrier[0]=util::cpu_mt::CreateBarrier(this->num_gpus);
        cpu_barrier[1]=util::cpu_mt::CreateBarrier(this->num_gpus);
        // Lazy initialization
        if (retval = EnactorBase<SizeT, DEBUG, SIZE_CHECK>::Init(problem,
                                       max_grid_size,
                                       AdvanceKernelPolity::CTA_OCCUPANCY,
                                       FilterKernelPolicy::CTA_OCCUPANCY)) return retval;
        
        this->problem = problem;
        thread_slices = new ThreadSlice [this->num_gpus];
        thread_Ids    = new CUTThread   [this->num_gpus];

        for (int gpu=0;gpu<this->num_gpus;gpu++)
        {
            thread_slices[gpu].cpu_barrier  = cpu_barrier;
            thread_slices[gpu].thread_num   = gpu;
            thread_slices[gpu].problem      = (void*)problem;
            thread_slices[gpu].enactor      = (void*)this;
            thread_slices[gpu].context      =&(context[gpu*this->num_gpus]);
            thread_slices[gpu].stats        = -1;
            thread_slices[gpu].thread_Id = cutStartThread(
                (CUT_THREADROUTINE)&(BCThread<
                    AdvanceKernelPolity, FilterKernelPolicy, 
                    BCEnactor<Problem, INSTRUMENT, DEBUG, SIZE_CHECK> >),
                    (void*)&(thread_slices[gpu]));
            thread_Ids[gpu] = thread_slices[gpu].thread_Id;
        }
        return retval;
    }

    cudaError_t Reset()
    {
        return EnactorBase<SizeT,DEBUG,SIZE_CHECK>::Reset();
    }

    /** @} */

    /**
     * @brief Enacts a brandes betweenness centrality computing on the specified graph.
     *
     * @tparam AdvanceKernelPolicy Kernel policy for advance operator.
     * @tparam FilterKernelPolicy Kernel policy for filter operator.
     * @tparam BCProblem BC Problem type.
     * @param[in] context CudaContext pointer for moderngpu APIs
     * @param[in] problem BCProblem object.
     * @param[in] src Source node for BC. -1 to compute BC value for each node.
     * @param[in] max_grid_size Max grid size for BC kernel calls.
     *
     * \return cudaError_t object which indicates the success of all CUDA function calls.
     */
    template<
        typename AdvanceKernelPolicy,
        typename FilterKernelPolicy>
    cudaError_t EnactBC(VertexId    src)
    {
        cudaError_t              retval         = cudaSuccess;

        do {
            for (int gpu=0;gpu<this->num_gpus;gpu++)
            {
                if ((this->num_gpus ==1) || (gpu==this->problem->partition_tables[0][src]))
                {
                    //printf("src = %d gpu = %d\n", src, gpu);fflush(stdout);
                    thread_slices[gpu].init_size=1;
                } else thread_slices[gpu].init_size=0;
                //this->frontier_attribute[gpu*this->num_gpus].queue_length = thread_slices[gpu].init_size;
            }

<<<<<<< HEAD
            for (int gpu=0; gpu< this->num_gpus; gpu++)
            {
                while (thread_slices[gpu].stats!=1) sleep(0);
                thread_slices[gpu].stats=2;
            }
            for (int gpu=0; gpu< this->num_gpus; gpu++)
            {
                while (thread_slices[gpu].stats!=4) sleep(0);
=======
            // Lazy initialization
            if (retval = Setup(problem)) break;

            if (retval = EnactorBase::Setup(max_grid_size,
                                            AdvanceKernelPolicy::CTA_OCCUPANCY,
                                            FilterKernelPolicy::CTA_OCCUPANCY))
                                            break;

            // Single-gpu graph slice
            typename BCProblem::GraphSlice *graph_slice = problem->graph_slices[0];
            typename BCProblem::DataSlice *data_slice = problem->d_data_slices[0];

            frontier_attribute.queue_length         = 1;
            frontier_attribute.queue_index          = 0;        // Work queue index
            frontier_attribute.selector             = 0;

            frontier_attribute.queue_reset          = true;

            std::stack<SizeT> forward_queue_offsets;
            forward_queue_offsets.push(0);

            if (AdvanceKernelPolicy::ADVANCE_MODE == gunrock::oprtr::advance::LB) {
                if (retval = util::GRError(cudaMalloc(
                                (void**)&d_scanned_edges,
                                graph_slice->edges * sizeof(unsigned int)),
                            "BCProblem cudaMalloc d_scanned_edges failed", __FILE__, __LINE__)) return retval;
            }

            fflush(stdout);

            //util::MemsetAddKernel<<<128, 128>>>(d_scanned_edges, (unsigned int)0, graph_slice->edges);
            // Forward BC iteration
            while (done[0] < 0) {
                if (frontier_attribute.queue_length > 0 && enactor_stats.iteration > 0) {
                    SizeT cur_offset = forward_queue_offsets.top();
                    util::MemsetCopyVectorKernel<<<128, 128>>>(&problem->data_slices[0]->d_forward_output[cur_offset], graph_slice->frontier_queues.d_keys[frontier_attribute.selector], frontier_attribute.queue_length);
                    forward_queue_offsets.push(frontier_attribute.queue_length+cur_offset);
                }

                // Edge Map
                gunrock::oprtr::advance::LaunchKernel<AdvanceKernelPolicy, BCProblem, ForwardFunctor>(
                    d_done,
                    enactor_stats,
                    frontier_attribute,
                    data_slice,
                    (VertexId*)NULL,
                    (bool*)NULL,
                    (bool*)NULL,
                    d_scanned_edges,
                    graph_slice->frontier_queues.d_keys[frontier_attribute.selector],              // d_in_queue
                    graph_slice->frontier_queues.d_keys[frontier_attribute.selector^1],            // d_out_queue
                    (VertexId*)NULL,
                    (VertexId*)NULL,
                    graph_slice->d_row_offsets,
                    graph_slice->d_column_indices,
                    (SizeT*)NULL,
                    (VertexId*)NULL,
                    graph_slice->frontier_elements[frontier_attribute.selector],                   // max_in_queue
                    graph_slice->frontier_elements[frontier_attribute.selector^1],                 // max_out_queue
                    this->work_progress,
                    context,
                    gunrock::oprtr::advance::V2V);

                // Only need to reset queue for once
                if (frontier_attribute.queue_reset)
                    frontier_attribute.queue_reset = false;

                if (/*DEBUG &&*/ (retval = util::GRError(cudaThreadSynchronize(), "edge_map_forward::Kernel failed", __FILE__, __LINE__))) break;
                cudaEventQuery(throttle_event);                                 // give host memory mapped visibility to GPU updates

                frontier_attribute.queue_index++;
                frontier_attribute.selector ^= 1;

                if (AdvanceKernelPolicy::ADVANCE_MODE == gunrock::oprtr::advance::LB) {
                    if (retval = work_progress.GetQueueLength(frontier_attribute.queue_index, frontier_attribute.queue_length)) break;
                    }

                if (DEBUG) {
                    if (retval = work_progress.GetQueueLength(frontier_attribute.queue_index, frontier_attribute.queue_length)) break;
                    printf(", %lld", (long long) frontier_attribute.queue_length);
                }

                if (INSTRUMENT) {
                    if (retval = enactor_stats.advance_kernel_stats.Accumulate(
                        enactor_stats.advance_grid_size,
                        enactor_stats.total_runtimes,
                        enactor_stats.total_lifetimes)) break;
                }

                // Throttle
                if (enactor_stats.iteration & 1) {
                    if (retval = util::GRError(cudaEventRecord(throttle_event),
                        "BCEnactor cudaEventRecord throttle_event failed", __FILE__, __LINE__)) break;
                } else {
                    if (retval = util::GRError(cudaEventSynchronize(throttle_event),
                        "BCEnactor cudaEventSynchronize throttle_event failed", __FILE__, __LINE__)) break;
                }

                // Check if done
                if (done[0] == 0) break;

                // Filter
                gunrock::oprtr::filter::Kernel<FilterKernelPolicy, BCProblem, ForwardFunctor>
                <<<enactor_stats.filter_grid_size, FilterKernelPolicy::THREADS>>>(
                    enactor_stats.iteration+1,
                    frontier_attribute.queue_reset,
                    frontier_attribute.queue_index,
                    enactor_stats.num_gpus,
                    frontier_attribute.queue_length,
                    d_done,
                    graph_slice->frontier_queues.d_keys[frontier_attribute.selector],      // d_in_queue
                    NULL,
                    graph_slice->frontier_queues.d_keys[frontier_attribute.selector^1],    // d_out_queue
                    data_slice,
                    NULL,
                    work_progress,
                    graph_slice->frontier_elements[frontier_attribute.selector],           // max_in_queue
                    graph_slice->frontier_elements[frontier_attribute.selector^1],         // max_out_queue
                    enactor_stats.filter_kernel_stats);

                if (/*DEBUG &&*/ (retval = util::GRError(cudaThreadSynchronize(), "filter_forward::Kernel failed", __FILE__, __LINE__))) break;
                cudaEventQuery(throttle_event); // give host memory mapped visibility to GPU updates

                frontier_attribute.queue_index++;
                frontier_attribute.selector ^= 1;

                if (AdvanceKernelPolicy::ADVANCE_MODE == gunrock::oprtr::advance::LB) {
                    if (retval = work_progress.GetQueueLength(frontier_attribute.queue_index, frontier_attribute.queue_length)) break;
                    } 
                if (INSTRUMENT || DEBUG) {
                    if (retval = work_progress.GetQueueLength(frontier_attribute.queue_index, frontier_attribute.queue_length)) break;
                    if (DEBUG) printf(", %lld", (long long) frontier_attribute.queue_length);
                    if (INSTRUMENT) {
                        if (retval = enactor_stats.filter_kernel_stats.Accumulate(
                            enactor_stats.filter_grid_size,
                            enactor_stats.total_runtimes,
                            enactor_stats.total_lifetimes)) break;
                    }
                }
                // Check if done
                if (done[0] == 0) break;

                enactor_stats.iteration++;

                if (DEBUG) printf("\n%lld", (long long) enactor_stats.iteration);

            }
            frontier_attribute.queue_reset         = true;

            if (DEBUG) printf("\nStart backward phase\n%lld", (long long) enactor_stats.iteration);
            // Backward BC iteration
            SizeT top_offset = forward_queue_offsets.top();
            forward_queue_offsets.pop();
            while (!forward_queue_offsets.empty()) {
                frontier_attribute.queue_length = top_offset-forward_queue_offsets.top();
                // Edge Map
                if (forward_queue_offsets.top() > 0) {
                    gunrock::oprtr::advance::LaunchKernel<AdvanceKernelPolicy, BCProblem, BackwardFunctor>(
                            d_done,
                            enactor_stats,
                            frontier_attribute,
                            data_slice,
                            (VertexId*)NULL,
                            (bool*)NULL,
                            (bool*)NULL,
                            d_scanned_edges,
                            &problem->data_slices[0]->d_forward_output[forward_queue_offsets.top()],              // d_in_queue
                            NULL,            // d_out_queue
                            (VertexId*)NULL,
                            (VertexId*)NULL,
                            graph_slice->d_row_offsets,
                            graph_slice->d_column_indices,
                            (SizeT*)NULL,
                            (VertexId*)NULL,
                            graph_slice->nodes,                 // max_in_queue
                            graph_slice->edges,                 // max_out_queue
                            this->work_progress,
                            context,
                            gunrock::oprtr::advance::V2V);
                } else {
                    gunrock::oprtr::advance::LaunchKernel<AdvanceKernelPolicy, BCProblem, BackwardFunctor2>(
                            d_done,
                            enactor_stats,
                            frontier_attribute,
                            data_slice,
                            (VertexId*)NULL,
                            (bool*)NULL,
                            (bool*)NULL,
                            d_scanned_edges,
                            &problem->data_slices[0]->d_forward_output[0],              // d_in_queue
                            NULL,            // d_out_queue
                            (VertexId*)NULL,
                            (VertexId*)NULL,
                            graph_slice->d_row_offsets,
                            graph_slice->d_column_indices,
                            (SizeT*)NULL,
                            (VertexId*)NULL,
                            graph_slice->nodes,                 // max_in_queue
                            graph_slice->edges,                 // max_out_queue
                            this->work_progress,
                            context,
                            gunrock::oprtr::advance::V2V);
                }

                if (DEBUG && (retval = util::GRError(cudaThreadSynchronize(), "filter_forward::Kernel failed", __FILE__, __LINE__))) break;
                cudaEventQuery(throttle_event); // give host memory mapped visibility to GPU updates

                if (INSTRUMENT || DEBUG) {
                    if (retval = work_progress.GetQueueLength(frontier_attribute.queue_index, frontier_attribute.queue_length)) break;
                    if (INSTRUMENT) {
                        if (retval = enactor_stats.filter_kernel_stats.Accumulate(
                            enactor_stats.filter_grid_size,
                            enactor_stats.total_runtimes,
                            enactor_stats.total_lifetimes)) break;
                    }
                }
                top_offset = forward_queue_offsets.top();
                forward_queue_offsets.pop();
            }
            if (retval) break;

            // Check if any of the frontiers overflowed due to redundant expansion
            bool overflowed = false;
            if (retval = work_progress.CheckOverflow<SizeT>(overflowed)) break;
            if (overflowed) {
                retval = util::GRError(cudaErrorInvalidConfiguration, "Frontier queue overflow. Please increase queue-sizing factor.",__FILE__, __LINE__);
                break;
>>>>>>> 57842ba6
            }

            for (int gpu=0;gpu< this->num_gpus;gpu++)
                if (this->enactor_stats[gpu].retval!=cudaSuccess) 
                {retval=this->enactor_stats[gpu].retval;break;}
        } while (0);
        if (this->DEBUG) printf("\nGPU BC Done.\n");
        return retval;
    }

    /**
     * \addtogroup PublicInterface
     * @{
     */

    typedef gunrock::oprtr::filter::KernelPolicy<
        Problem,                            // Problem data type
        300,                                // CUDA_ARCH
        INSTRUMENT,                         // INSTRUMENT
        0,                                  // SATURATION QUIT
        true,                               // DEQUEUE_PROBLEM_SIZE
        8,                                  // MIN_CTA_OCCUPANCY
        8,                                  // LOG_THREADS
        1,                                  // LOG_LOAD_VEC_SIZE
        0,                                  // LOG_LOADS_PER_TILE
        5,                                  // LOG_RAKING_THREADS
        5,                                  // END BIT_MASK (no bitmask cull in BC)
        8>                                  // LOG_SCHEDULE_GRANULARITY
    FilterKernelPolicy;

    typedef gunrock::oprtr::advance::KernelPolicy<
        Problem,                            // Problem data type
        300,                                // CUDA_ARCH
        INSTRUMENT,                         // INSTRUMENT
        8,                                  // MIN_CTA_OCCUPANCY
        10,                                 // LOG_THREADS
        8,                                  // LOG_BLOCKS
        32*128,                             // LIGHT_EDGE_THRESHOLD (used for partitioned advance mode)
        1,                                  // LOG_LOAD_VEC_SIZE
        0,                                  // LOG_LOADS_PER_TILE
        5,                                  // LOG_RAKING_THREADS
        32,                                 // WARP_GATHER_THRESHOLD
        128 * 4,                            // CTA_GATHER_THRESHOLD
        7,                                  // LOG_SCHEDULE_GRANULARITY
        gunrock::oprtr::advance::LB>
    AdvanceKernelPolicy;

    /**
     * @brief BC Enact kernel entry.
     *
     * @tparam BCProblem BC Problem type. @see BCProblem
     *
     * @param[in] context CudaContedt pointer for moderngpu APIs
     * @param[in] problem Pointer to BCProblem object.
     * @param[in] src Source node for BC. -1 indicates computing BC value for all nodes.
     * @param[in] max_grid_size Max grid size for BC kernel calls.
     *
     * \return cudaError_t object which indicates the success of all CUDA function calls.
     */
    //template <typename BCProblem>
    cudaError_t Enact(VertexId    src)
    {
<<<<<<< HEAD
        int min_sm_version = -1; 
        for (int i=0;i<this->num_gpus;i++)
            if (min_sm_version == -1 || this->cuda_props[i].device_sm_version < min_sm_version)
                min_sm_version = this->cuda_props[i].device_sm_version;

        if (min_sm_version >= 300) {
            return EnactBC<AdvanceKernelPolicy, FilterKernelPolicy>(src);
=======
        if (this->cuda_props.device_sm_version >= 300) {
            typedef gunrock::oprtr::filter::KernelPolicy<
                BCProblem,                         // Problem data type
                300,                                // CUDA_ARCH
                INSTRUMENT,                         // INSTRUMENT
                0,                                  // SATURATION QUIT
                true,                               // DEQUEUE_PROBLEM_SIZE
                8,                                  // MIN_CTA_OCCUPANCY
                8,                                  // LOG_THREADS
                1,                                  // LOG_LOAD_VEC_SIZE
                0,                                  // LOG_LOADS_PER_TILE
                5,                                  // LOG_RAKING_THREADS
                5,                                  // END BIT_MASK (no bitmask cull in BC)
                8>                                  // LOG_SCHEDULE_GRANULARITY
                FilterKernelPolicy;

                typedef gunrock::oprtr::advance::KernelPolicy<
                BCProblem,                         // Problem data type
                300,                                // CUDA_ARCH
                INSTRUMENT,                         // INSTRUMENT
                1,                                  // MIN_CTA_OCCUPANCY
                10,                                  // LOG_THREADS
                8,                                  // LOG_BLOCKS
                32*128,                             // LIGHT_EDGE_THRESHOLD (used for partitioned advance mode)
                1,                                  // LOG_LOAD_VEC_SIZE
                0,                                  // LOG_LOADS_PER_TILE
                5,                                  // LOG_RAKING_THREADS
                32,                                 // WARP_GATHER_THRESHOLD
                128 * 4,                            // CTA_GATHER_THRESHOLD
                7,                                  // LOG_SCHEDULE_GRANULARITY
                gunrock::oprtr::advance::LB>
                AdvanceKernelPolicy;

                return EnactBC<AdvanceKernelPolicy, FilterKernelPolicy, BCProblem>(
                context, problem, src, max_grid_size);
>>>>>>> 57842ba6
        }

        //to reduce compile time, get rid of other architecture for now
        //TODO: add all the kernelpolicy settings for all archs
        printf("Not yet tuned for this architecture\n");
        return cudaErrorInvalidDeviceFunction;
    }

    cudaError_t Init(
        ContextPtr *context,
        Problem *problem,
        int max_grid_size = 512,
        bool size_check = true)
    {
        int min_sm_version = -1;
        for (int i=0;i<this->num_gpus;i++)
            if (min_sm_version ==-1 || this->cuda_props[i].device_sm_version < min_sm_version)
                min_sm_version = this->cuda_props[i].device_sm_version;

        if (min_sm_version >= 300) {
            return InitBC<AdvanceKernelPolicy, FilterKernelPolicy>(
                context, problem, max_grid_size, size_check);
        }
 
        //to reduce compile time, get rid of other architecture for now
        //TODO: add all the kernelpolicy settings for all archs
        printf("Not yet tuned for this architecture\n");
        return cudaErrorInvalidDeviceFunction;   
    }
    /** @} */

};

} // namespace bc
} // namespace app
} // namespace gunrock

// Leave this at the end of the file
// Local Variables:
// mode:c++
// c-file-style: "NVIDIA"
// End:<|MERGE_RESOLUTION|>--- conflicted
+++ resolved
@@ -946,7 +946,6 @@
                 //this->frontier_attribute[gpu*this->num_gpus].queue_length = thread_slices[gpu].init_size;
             }
 
-<<<<<<< HEAD
             for (int gpu=0; gpu< this->num_gpus; gpu++)
             {
                 while (thread_slices[gpu].stats!=1) sleep(0);
@@ -955,235 +954,6 @@
             for (int gpu=0; gpu< this->num_gpus; gpu++)
             {
                 while (thread_slices[gpu].stats!=4) sleep(0);
-=======
-            // Lazy initialization
-            if (retval = Setup(problem)) break;
-
-            if (retval = EnactorBase::Setup(max_grid_size,
-                                            AdvanceKernelPolicy::CTA_OCCUPANCY,
-                                            FilterKernelPolicy::CTA_OCCUPANCY))
-                                            break;
-
-            // Single-gpu graph slice
-            typename BCProblem::GraphSlice *graph_slice = problem->graph_slices[0];
-            typename BCProblem::DataSlice *data_slice = problem->d_data_slices[0];
-
-            frontier_attribute.queue_length         = 1;
-            frontier_attribute.queue_index          = 0;        // Work queue index
-            frontier_attribute.selector             = 0;
-
-            frontier_attribute.queue_reset          = true;
-
-            std::stack<SizeT> forward_queue_offsets;
-            forward_queue_offsets.push(0);
-
-            if (AdvanceKernelPolicy::ADVANCE_MODE == gunrock::oprtr::advance::LB) {
-                if (retval = util::GRError(cudaMalloc(
-                                (void**)&d_scanned_edges,
-                                graph_slice->edges * sizeof(unsigned int)),
-                            "BCProblem cudaMalloc d_scanned_edges failed", __FILE__, __LINE__)) return retval;
-            }
-
-            fflush(stdout);
-
-            //util::MemsetAddKernel<<<128, 128>>>(d_scanned_edges, (unsigned int)0, graph_slice->edges);
-            // Forward BC iteration
-            while (done[0] < 0) {
-                if (frontier_attribute.queue_length > 0 && enactor_stats.iteration > 0) {
-                    SizeT cur_offset = forward_queue_offsets.top();
-                    util::MemsetCopyVectorKernel<<<128, 128>>>(&problem->data_slices[0]->d_forward_output[cur_offset], graph_slice->frontier_queues.d_keys[frontier_attribute.selector], frontier_attribute.queue_length);
-                    forward_queue_offsets.push(frontier_attribute.queue_length+cur_offset);
-                }
-
-                // Edge Map
-                gunrock::oprtr::advance::LaunchKernel<AdvanceKernelPolicy, BCProblem, ForwardFunctor>(
-                    d_done,
-                    enactor_stats,
-                    frontier_attribute,
-                    data_slice,
-                    (VertexId*)NULL,
-                    (bool*)NULL,
-                    (bool*)NULL,
-                    d_scanned_edges,
-                    graph_slice->frontier_queues.d_keys[frontier_attribute.selector],              // d_in_queue
-                    graph_slice->frontier_queues.d_keys[frontier_attribute.selector^1],            // d_out_queue
-                    (VertexId*)NULL,
-                    (VertexId*)NULL,
-                    graph_slice->d_row_offsets,
-                    graph_slice->d_column_indices,
-                    (SizeT*)NULL,
-                    (VertexId*)NULL,
-                    graph_slice->frontier_elements[frontier_attribute.selector],                   // max_in_queue
-                    graph_slice->frontier_elements[frontier_attribute.selector^1],                 // max_out_queue
-                    this->work_progress,
-                    context,
-                    gunrock::oprtr::advance::V2V);
-
-                // Only need to reset queue for once
-                if (frontier_attribute.queue_reset)
-                    frontier_attribute.queue_reset = false;
-
-                if (/*DEBUG &&*/ (retval = util::GRError(cudaThreadSynchronize(), "edge_map_forward::Kernel failed", __FILE__, __LINE__))) break;
-                cudaEventQuery(throttle_event);                                 // give host memory mapped visibility to GPU updates
-
-                frontier_attribute.queue_index++;
-                frontier_attribute.selector ^= 1;
-
-                if (AdvanceKernelPolicy::ADVANCE_MODE == gunrock::oprtr::advance::LB) {
-                    if (retval = work_progress.GetQueueLength(frontier_attribute.queue_index, frontier_attribute.queue_length)) break;
-                    }
-
-                if (DEBUG) {
-                    if (retval = work_progress.GetQueueLength(frontier_attribute.queue_index, frontier_attribute.queue_length)) break;
-                    printf(", %lld", (long long) frontier_attribute.queue_length);
-                }
-
-                if (INSTRUMENT) {
-                    if (retval = enactor_stats.advance_kernel_stats.Accumulate(
-                        enactor_stats.advance_grid_size,
-                        enactor_stats.total_runtimes,
-                        enactor_stats.total_lifetimes)) break;
-                }
-
-                // Throttle
-                if (enactor_stats.iteration & 1) {
-                    if (retval = util::GRError(cudaEventRecord(throttle_event),
-                        "BCEnactor cudaEventRecord throttle_event failed", __FILE__, __LINE__)) break;
-                } else {
-                    if (retval = util::GRError(cudaEventSynchronize(throttle_event),
-                        "BCEnactor cudaEventSynchronize throttle_event failed", __FILE__, __LINE__)) break;
-                }
-
-                // Check if done
-                if (done[0] == 0) break;
-
-                // Filter
-                gunrock::oprtr::filter::Kernel<FilterKernelPolicy, BCProblem, ForwardFunctor>
-                <<<enactor_stats.filter_grid_size, FilterKernelPolicy::THREADS>>>(
-                    enactor_stats.iteration+1,
-                    frontier_attribute.queue_reset,
-                    frontier_attribute.queue_index,
-                    enactor_stats.num_gpus,
-                    frontier_attribute.queue_length,
-                    d_done,
-                    graph_slice->frontier_queues.d_keys[frontier_attribute.selector],      // d_in_queue
-                    NULL,
-                    graph_slice->frontier_queues.d_keys[frontier_attribute.selector^1],    // d_out_queue
-                    data_slice,
-                    NULL,
-                    work_progress,
-                    graph_slice->frontier_elements[frontier_attribute.selector],           // max_in_queue
-                    graph_slice->frontier_elements[frontier_attribute.selector^1],         // max_out_queue
-                    enactor_stats.filter_kernel_stats);
-
-                if (/*DEBUG &&*/ (retval = util::GRError(cudaThreadSynchronize(), "filter_forward::Kernel failed", __FILE__, __LINE__))) break;
-                cudaEventQuery(throttle_event); // give host memory mapped visibility to GPU updates
-
-                frontier_attribute.queue_index++;
-                frontier_attribute.selector ^= 1;
-
-                if (AdvanceKernelPolicy::ADVANCE_MODE == gunrock::oprtr::advance::LB) {
-                    if (retval = work_progress.GetQueueLength(frontier_attribute.queue_index, frontier_attribute.queue_length)) break;
-                    } 
-                if (INSTRUMENT || DEBUG) {
-                    if (retval = work_progress.GetQueueLength(frontier_attribute.queue_index, frontier_attribute.queue_length)) break;
-                    if (DEBUG) printf(", %lld", (long long) frontier_attribute.queue_length);
-                    if (INSTRUMENT) {
-                        if (retval = enactor_stats.filter_kernel_stats.Accumulate(
-                            enactor_stats.filter_grid_size,
-                            enactor_stats.total_runtimes,
-                            enactor_stats.total_lifetimes)) break;
-                    }
-                }
-                // Check if done
-                if (done[0] == 0) break;
-
-                enactor_stats.iteration++;
-
-                if (DEBUG) printf("\n%lld", (long long) enactor_stats.iteration);
-
-            }
-            frontier_attribute.queue_reset         = true;
-
-            if (DEBUG) printf("\nStart backward phase\n%lld", (long long) enactor_stats.iteration);
-            // Backward BC iteration
-            SizeT top_offset = forward_queue_offsets.top();
-            forward_queue_offsets.pop();
-            while (!forward_queue_offsets.empty()) {
-                frontier_attribute.queue_length = top_offset-forward_queue_offsets.top();
-                // Edge Map
-                if (forward_queue_offsets.top() > 0) {
-                    gunrock::oprtr::advance::LaunchKernel<AdvanceKernelPolicy, BCProblem, BackwardFunctor>(
-                            d_done,
-                            enactor_stats,
-                            frontier_attribute,
-                            data_slice,
-                            (VertexId*)NULL,
-                            (bool*)NULL,
-                            (bool*)NULL,
-                            d_scanned_edges,
-                            &problem->data_slices[0]->d_forward_output[forward_queue_offsets.top()],              // d_in_queue
-                            NULL,            // d_out_queue
-                            (VertexId*)NULL,
-                            (VertexId*)NULL,
-                            graph_slice->d_row_offsets,
-                            graph_slice->d_column_indices,
-                            (SizeT*)NULL,
-                            (VertexId*)NULL,
-                            graph_slice->nodes,                 // max_in_queue
-                            graph_slice->edges,                 // max_out_queue
-                            this->work_progress,
-                            context,
-                            gunrock::oprtr::advance::V2V);
-                } else {
-                    gunrock::oprtr::advance::LaunchKernel<AdvanceKernelPolicy, BCProblem, BackwardFunctor2>(
-                            d_done,
-                            enactor_stats,
-                            frontier_attribute,
-                            data_slice,
-                            (VertexId*)NULL,
-                            (bool*)NULL,
-                            (bool*)NULL,
-                            d_scanned_edges,
-                            &problem->data_slices[0]->d_forward_output[0],              // d_in_queue
-                            NULL,            // d_out_queue
-                            (VertexId*)NULL,
-                            (VertexId*)NULL,
-                            graph_slice->d_row_offsets,
-                            graph_slice->d_column_indices,
-                            (SizeT*)NULL,
-                            (VertexId*)NULL,
-                            graph_slice->nodes,                 // max_in_queue
-                            graph_slice->edges,                 // max_out_queue
-                            this->work_progress,
-                            context,
-                            gunrock::oprtr::advance::V2V);
-                }
-
-                if (DEBUG && (retval = util::GRError(cudaThreadSynchronize(), "filter_forward::Kernel failed", __FILE__, __LINE__))) break;
-                cudaEventQuery(throttle_event); // give host memory mapped visibility to GPU updates
-
-                if (INSTRUMENT || DEBUG) {
-                    if (retval = work_progress.GetQueueLength(frontier_attribute.queue_index, frontier_attribute.queue_length)) break;
-                    if (INSTRUMENT) {
-                        if (retval = enactor_stats.filter_kernel_stats.Accumulate(
-                            enactor_stats.filter_grid_size,
-                            enactor_stats.total_runtimes,
-                            enactor_stats.total_lifetimes)) break;
-                    }
-                }
-                top_offset = forward_queue_offsets.top();
-                forward_queue_offsets.pop();
-            }
-            if (retval) break;
-
-            // Check if any of the frontiers overflowed due to redundant expansion
-            bool overflowed = false;
-            if (retval = work_progress.CheckOverflow<SizeT>(overflowed)) break;
-            if (overflowed) {
-                retval = util::GRError(cudaErrorInvalidConfiguration, "Frontier queue overflow. Please increase queue-sizing factor.",__FILE__, __LINE__);
-                break;
->>>>>>> 57842ba6
             }
 
             for (int gpu=0;gpu< this->num_gpus;gpu++)
@@ -1218,7 +988,7 @@
         Problem,                            // Problem data type
         300,                                // CUDA_ARCH
         INSTRUMENT,                         // INSTRUMENT
-        8,                                  // MIN_CTA_OCCUPANCY
+        1,                                  // MIN_CTA_OCCUPANCY
         10,                                 // LOG_THREADS
         8,                                  // LOG_BLOCKS
         32*128,                             // LIGHT_EDGE_THRESHOLD (used for partitioned advance mode)
@@ -1246,7 +1016,6 @@
     //template <typename BCProblem>
     cudaError_t Enact(VertexId    src)
     {
-<<<<<<< HEAD
         int min_sm_version = -1; 
         for (int i=0;i<this->num_gpus;i++)
             if (min_sm_version == -1 || this->cuda_props[i].device_sm_version < min_sm_version)
@@ -1254,43 +1023,6 @@
 
         if (min_sm_version >= 300) {
             return EnactBC<AdvanceKernelPolicy, FilterKernelPolicy>(src);
-=======
-        if (this->cuda_props.device_sm_version >= 300) {
-            typedef gunrock::oprtr::filter::KernelPolicy<
-                BCProblem,                         // Problem data type
-                300,                                // CUDA_ARCH
-                INSTRUMENT,                         // INSTRUMENT
-                0,                                  // SATURATION QUIT
-                true,                               // DEQUEUE_PROBLEM_SIZE
-                8,                                  // MIN_CTA_OCCUPANCY
-                8,                                  // LOG_THREADS
-                1,                                  // LOG_LOAD_VEC_SIZE
-                0,                                  // LOG_LOADS_PER_TILE
-                5,                                  // LOG_RAKING_THREADS
-                5,                                  // END BIT_MASK (no bitmask cull in BC)
-                8>                                  // LOG_SCHEDULE_GRANULARITY
-                FilterKernelPolicy;
-
-                typedef gunrock::oprtr::advance::KernelPolicy<
-                BCProblem,                         // Problem data type
-                300,                                // CUDA_ARCH
-                INSTRUMENT,                         // INSTRUMENT
-                1,                                  // MIN_CTA_OCCUPANCY
-                10,                                  // LOG_THREADS
-                8,                                  // LOG_BLOCKS
-                32*128,                             // LIGHT_EDGE_THRESHOLD (used for partitioned advance mode)
-                1,                                  // LOG_LOAD_VEC_SIZE
-                0,                                  // LOG_LOADS_PER_TILE
-                5,                                  // LOG_RAKING_THREADS
-                32,                                 // WARP_GATHER_THRESHOLD
-                128 * 4,                            // CTA_GATHER_THRESHOLD
-                7,                                  // LOG_SCHEDULE_GRANULARITY
-                gunrock::oprtr::advance::LB>
-                AdvanceKernelPolicy;
-
-                return EnactBC<AdvanceKernelPolicy, FilterKernelPolicy, BCProblem>(
-                context, problem, src, max_grid_size);
->>>>>>> 57842ba6
         }
 
         //to reduce compile time, get rid of other architecture for now
