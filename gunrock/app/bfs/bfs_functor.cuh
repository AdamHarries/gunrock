// ----------------------------------------------------------------
// Gunrock -- Fast and Efficient GPU Graph Library
// ----------------------------------------------------------------
// This source code is distributed under the terms of LICENSE.TXT
// in the root directory of this source distribution.
// ----------------------------------------------------------------

/**
 * @file
 * bfs_functor.cuh
 *
 * @brief Device functions for BFS problem.
 */

#pragma once

#include <gunrock/util/track_utils.cuh>
#include <gunrock/app/problem_base.cuh>
#include <gunrock/app/bfs/bfs_problem.cuh>

namespace gunrock {
namespace app {
namespace bfs {

/**
 * @brief Structure contains device functions in BFS graph traverse.
 *
 * @tparam VertexId    Type of signed integer to use as vertex identifier.
 * @tparam SizeT       Type of unsigned integer to use for array indexing.
 * @tparam Value       Type of float or double to use for computed values.
 * @tparam ProblemData Problem data type which contains data slice for problem.
 *
 */
template <
    typename VertexId, typename SizeT, typename Value, typename ProblemData >
struct BFSFunctor {
    typedef typename ProblemData::DataSlice DataSlice;

    /**
     * @brief Forward Edge Mapping condition function. Check if the destination node
     * has been claimed as someone else's child.
     *
     * @param[in] s_id Vertex Id of the edge source node
     * @param[in] d_id Vertex Id of the edge destination node
     * @param[in] problem Data slice object
     * @param[in] e_id output edge id
     * @param[in] e_id_in input edge id
     *
     * \return Whether to load the apply function for the edge and include the destination node in the next frontier.
     */
    static __device__ __forceinline__ bool CondEdge(
        VertexId s_id, VertexId d_id, DataSlice *problem,
        VertexId e_id = 0, VertexId e_id_in = 0) 
    {
        if (ProblemData::ENABLE_IDEMPOTENCE) {
            //if (util::to_track(problem -> gpu_idx, d_id))
            //    && !util::pred_to_track(problem -> gpu_idx, d_id))
                //|| util::pred_to_track(problem -> gpu_idx, e_id_in))
            //    printf("%d\t %d\t CondEdge (%d, %d)\t %d (%d) -> %d\n",
            //        problem -> gpu_idx, s_id, blockIdx.x, threadIdx.x,
            //        e_id_in, problem -> labels[e_id_in], d_id);
            return true;
        } else {
            // Check if the destination node has been claimed as someone's child
            Value new_weight, old_weight;
            if (ProblemData::MARK_PREDECESSORS) {
                util::io::ModifiedLoad<ProblemData::COLUMN_READ_MODIFIER>::Ld(
<<<<<<< HEAD
                    label, problem->labels + s_id);
                new_weight = label + 1;
            }
            else new_weight = s_id +1;
            Value old_weight = atomicMin(problem->labels + d_id, new_weight);
            bool result = new_weight < old_weight;
            if (result && TO_TRACK && to_track(problem -> gpu_idx, d_id)) 
                printf("%d\t %s: labels[%d] (%d) -> %d = labels[%d] + 1\n", 
                    problem -> gpu_idx, __func__, d_id, old_weight, new_weight, s_id);
=======
                    new_weight, problem->labels + s_id);
            } else new_weight = s_id;
            new_weight = new_weight + 1;
            old_weight = problem -> labels[d_id];
            bool result = new_weight < atomicMin(problem->labels + d_id, new_weight);
            if (result && TO_TRACK && util::to_track(problem -> gpu_idx, d_id))
                 printf("%d\t %d\t CondEdge\t labels[%d] (%d) -> %d = labels[%d] + 1\n", 
                    problem -> gpu_idx, new_weight-1, d_id, old_weight, new_weight, s_id);
>>>>>>> 7b2322df
            return result;
        }
    }

    /**
     * @brief Forward Edge Mapping apply function. Now we know the source node
     * has succeeded in claiming child, so it is safe to set label to its child
     * node (destination node).
     *
     * @param[in] s_id Vertex Id of the edge source node
     * @param[in] d_id Vertex Id of the edge destination node
     * @param[in] problem Data slice object
     * @param[in] e_id output edge id
     * @param[in] e_id_in input edge id
     *
     */
    static __device__ __forceinline__ void ApplyEdge(
        VertexId s_id, VertexId d_id, DataSlice *problem,
        VertexId e_id = 0, VertexId e_id_in = 0) 
    {
        if (ProblemData::ENABLE_IDEMPOTENCE) {
            // do nothing here
        } else {
            //set preds[d_id] to be s_id
            if (ProblemData::MARK_PREDECESSORS) {
                util::io::ModifiedStore<ProblemData::QUEUE_WRITE_MODIFIER>::St(
                    problem->original_vertex.GetPointer(util::DEVICE) == NULL ? s_id : problem->original_vertex[s_id], 
                    problem->preds + d_id);
            }
        }
    }

    /**
     * @brief filter condition function. Check if the Vertex Id is valid (not equal to -1).
     *
     * @param[in] node Vertex Id
     * @param[in] problem Data slice object
     * @param[in] v auxiliary value
     * @param[in] nid Node ID
     *
     * \return Whether to load the apply function for the node and include it in the outgoing vertex frontier.
     */
    static __device__ __forceinline__ bool CondFilter(
        VertexId node, DataSlice *problem, Value v = 0, SizeT nid = 0) 
    {
<<<<<<< HEAD
        if (node != -1)
        {
            if (TO_TRACK && to_track(problem -> gpu_idx, node))
                printf("%d\t %s: [%d] past\n", problem -> gpu_idx, __func__, node);
        }
=======
        if (TO_TRACK && util::to_track(problem -> gpu_idx, node))
                printf("%d\t %d\t CondFilter (%d, %d)\t [%d] past\n", 
                    problem -> gpu_idx, v, blockIdx.x, threadIdx.x, node);
>>>>>>> 7b2322df
        return node != -1;
    }

    /**
     * @brief filter apply function. Doing nothing for BFS problem.
     *
     * @param[in] node Vertex identifier.
     * @param[in] problem Data slice object.
     * @param[in] v auxiliary value.
     * @param[in] nid Vertex index.
     *
     */
    static __device__ __forceinline__ void ApplyFilter(
        VertexId node, DataSlice *problem, Value v = 0, SizeT nid = 0) {
        if (ProblemData::ENABLE_IDEMPOTENCE) {
            if (TO_TRACK && util::to_track(problem -> gpu_idx, node))
                printf("%d\t %d\t ApplyFilter (%d, %d)\t labels[%d] -> %d\n",
                problem -> gpu_idx, v, blockIdx.x, threadIdx.x, node, v);
            util::io::ModifiedStore<util::io::st::cg>::St(
                v, problem->labels + node);
        } else {
            // Doing nothing here
        }
    }
};

} // bfs
} // app
} // gunrock

// Leave this at the end of the file
// Local Variables:
// mode:c++
// c-file-style: "NVIDIA"
// End:<|MERGE_RESOLUTION|>--- conflicted
+++ resolved
@@ -65,26 +65,14 @@
             Value new_weight, old_weight;
             if (ProblemData::MARK_PREDECESSORS) {
                 util::io::ModifiedLoad<ProblemData::COLUMN_READ_MODIFIER>::Ld(
-<<<<<<< HEAD
-                    label, problem->labels + s_id);
-                new_weight = label + 1;
-            }
-            else new_weight = s_id +1;
-            Value old_weight = atomicMin(problem->labels + d_id, new_weight);
-            bool result = new_weight < old_weight;
-            if (result && TO_TRACK && to_track(problem -> gpu_idx, d_id)) 
-                printf("%d\t %s: labels[%d] (%d) -> %d = labels[%d] + 1\n", 
-                    problem -> gpu_idx, __func__, d_id, old_weight, new_weight, s_id);
-=======
                     new_weight, problem->labels + s_id);
             } else new_weight = s_id;
             new_weight = new_weight + 1;
-            old_weight = problem -> labels[d_id];
-            bool result = new_weight < atomicMin(problem->labels + d_id, new_weight);
+            old_weight = atomicMin(problem -> labels + d_id, new_weight);
+            bool result = new_weight < old_weight;
             if (result && TO_TRACK && util::to_track(problem -> gpu_idx, d_id))
                  printf("%d\t %d\t CondEdge\t labels[%d] (%d) -> %d = labels[%d] + 1\n", 
                     problem -> gpu_idx, new_weight-1, d_id, old_weight, new_weight, s_id);
->>>>>>> 7b2322df
             return result;
         }
     }
@@ -130,17 +118,9 @@
     static __device__ __forceinline__ bool CondFilter(
         VertexId node, DataSlice *problem, Value v = 0, SizeT nid = 0) 
     {
-<<<<<<< HEAD
-        if (node != -1)
-        {
-            if (TO_TRACK && to_track(problem -> gpu_idx, node))
-                printf("%d\t %s: [%d] past\n", problem -> gpu_idx, __func__, node);
-        }
-=======
         if (TO_TRACK && util::to_track(problem -> gpu_idx, node))
                 printf("%d\t %d\t CondFilter (%d, %d)\t [%d] past\n", 
                     problem -> gpu_idx, v, blockIdx.x, threadIdx.x, node);
->>>>>>> 7b2322df
         return node != -1;
     }
 
