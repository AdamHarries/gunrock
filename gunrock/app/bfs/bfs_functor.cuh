// ----------------------------------------------------------------
// Gunrock -- Fast and Efficient GPU Graph Library
// ----------------------------------------------------------------
// This source code is distributed under the terms of LICENSE.TXT
// in the root directory of this source distribution.
// ----------------------------------------------------------------

/**
 * @file
 * bfs_functor.cuh
 *
 * @brief Device functions for BFS problem.
 */

#pragma once

#include <gunrock/util/track_utils.cuh>
#include <gunrock/app/problem_base.cuh>
#include <gunrock/app/bfs/bfs_problem.cuh>

namespace gunrock {
namespace app {
namespace bfs {

/**
 * @brief Structure contains device functions in BFS graph traverse.
 *
 * @tparam VertexId    Type of signed integer to use as vertex identifier.
 * @tparam SizeT       Type of unsigned integer to use for array indexing.
 * @tparam Value       Type of float or double to use for computed values.
 * @tparam ProblemData Problem data type which contains data slice for problem.
 *
 */
template <
    typename VertexId, typename SizeT, typename Value, typename ProblemData >
struct BFSFunctor {
    typedef typename ProblemData::DataSlice DataSlice;

    /**
     * @brief Forward Edge Mapping condition function. Check if the destination node
     * has been claimed as someone else's child.
     *
     * @param[in] s_id Vertex Id of the edge source node
     * @param[in] d_id Vertex Id of the edge destination node
     * @param[in] problem Data slice object
     * @param[in] e_id output edge id
     * @param[in] e_id_in input edge id
     *
     * \return Whether to load the apply function for the edge and include the destination node in the next frontier.
     */
    static __device__ __forceinline__ bool CondEdge(
        VertexId s_id, VertexId d_id, DataSlice *problem,
        VertexId e_id = 0, VertexId e_id_in = 0) 
    {
        if (ProblemData::ENABLE_IDEMPOTENCE) {
            //if (util::to_track(problem -> gpu_idx, d_id))
            //    && !util::pred_to_track(problem -> gpu_idx, d_id))
                //|| util::pred_to_track(problem -> gpu_idx, e_id_in))
            //    printf("%d\t %d\t CondEdge (%d, %d)\t %d (%d) -> %d\n",
            //        problem -> gpu_idx, s_id, blockIdx.x, threadIdx.x,
            //        e_id_in, problem -> labels[e_id_in], d_id);
            return true;
        } else {
            // Check if the destination node has been claimed as someone's child
            VertexId new_label, old_label;
            if (ProblemData::MARK_PREDECESSORS) {
                util::io::ModifiedLoad<ProblemData::COLUMN_READ_MODIFIER>::Ld(
<<<<<<< HEAD
                    new_weight, problem->labels + s_id);
            } else new_weight = s_id;
            new_weight = new_weight + 1;
            old_weight = atomicMin(problem -> labels + d_id, new_weight);
            bool result = new_weight < old_weight;
=======
                    new_label, problem->labels + s_id);
            } else new_label = s_id;
            new_label = new_label + 1;
            old_label = atomicMin(problem->labels + d_id, new_label);
            bool result = new_label < old_label;
>>>>>>> 81002d78
            if (result && TO_TRACK && util::to_track(problem -> gpu_idx, d_id))
                 printf("%d\t %d\t CondEdge\t labels[%d] (%d) -> %d = labels[%d] + 1\n", 
                    problem -> gpu_idx, new_label-1, d_id, old_label, new_label, s_id);
            return result;
        }
    }

    /**
     * @brief Forward Edge Mapping apply function. Now we know the source node
     * has succeeded in claiming child, so it is safe to set label to its child
     * node (destination node).
     *
     * @param[in] s_id Vertex Id of the edge source node
     * @param[in] d_id Vertex Id of the edge destination node
     * @param[in] problem Data slice object
     * @param[in] e_id output edge id
     * @param[in] e_id_in input edge id
     *
     */
    static __device__ __forceinline__ void ApplyEdge(
        VertexId s_id, VertexId d_id, DataSlice *problem,
        VertexId e_id = 0, VertexId e_id_in = 0) 
    {
        if (ProblemData::ENABLE_IDEMPOTENCE) {
            // do nothing here
        } else {
            //set preds[d_id] to be s_id
            if (ProblemData::MARK_PREDECESSORS) {
                util::io::ModifiedStore<ProblemData::QUEUE_WRITE_MODIFIER>::St(
                    problem->original_vertex.GetPointer(util::DEVICE) == NULL ? s_id : problem->original_vertex[s_id], 
                    problem->preds + d_id);
            }
        }
    }

    /**
     * @brief filter condition function. Check if the Vertex Id is valid (not equal to -1).
     *
     * @param[in] node Vertex Id
     * @param[in] problem Data slice object
     * @param[in] v auxiliary value
     * @param[in] nid Node ID
     *
     * \return Whether to load the apply function for the node and include it in the outgoing vertex frontier.
     */
    static __device__ __forceinline__ bool CondFilter(
        VertexId node, DataSlice *problem, Value v = 0, SizeT nid = 0) 
    {
        if (TO_TRACK && util::to_track(problem -> gpu_idx, node))
                printf("%d\t %d\t CondFilter (%d, %d)\t [%d] past\n", 
                    problem -> gpu_idx, v, blockIdx.x, threadIdx.x, node);
        return node != -1;
    }

    /**
     * @brief filter apply function. Doing nothing for BFS problem.
     *
     * @param[in] node Vertex identifier.
     * @param[in] problem Data slice object.
     * @param[in] v auxiliary value.
     * @param[in] nid Vertex index.
     *
     */
    static __device__ __forceinline__ void ApplyFilter(
        VertexId node, DataSlice *problem, Value v = 0, SizeT nid = 0) 
    {
        if (ProblemData::ENABLE_IDEMPOTENCE) {
            if (TO_TRACK && util::to_track(problem -> gpu_idx, node))
                printf("%d\t %d\t ApplyFilter (%d, %d)\t labels[%d] -> %d\n",
                problem -> gpu_idx, v, blockIdx.x, threadIdx.x, node, v);
            util::io::ModifiedStore<util::io::st::cg>::St(
                (VertexId)v, problem->labels + node);
        } else {
            // Doing nothing here
        }
    }
};

} // bfs
} // app
} // gunrock

// Leave this at the end of the file
// Local Variables:
// mode:c++
// c-file-style: "NVIDIA"
// End:<|MERGE_RESOLUTION|>--- conflicted
+++ resolved
@@ -32,9 +32,9 @@
  *
  */
 template <
-    typename VertexId, typename SizeT, typename Value, typename ProblemData >
+    typename VertexId, typename SizeT, typename Value, typename Problem>
 struct BFSFunctor {
-    typedef typename ProblemData::DataSlice DataSlice;
+    typedef typename Problem::DataSlice DataSlice;
 
     /**
      * @brief Forward Edge Mapping condition function. Check if the destination node
@@ -49,10 +49,10 @@
      * \return Whether to load the apply function for the edge and include the destination node in the next frontier.
      */
     static __device__ __forceinline__ bool CondEdge(
-        VertexId s_id, VertexId d_id, DataSlice *problem,
+        VertexId s_id, VertexId d_id, DataSlice *d_data_slice,
         VertexId e_id = 0, VertexId e_id_in = 0) 
     {
-        if (ProblemData::ENABLE_IDEMPOTENCE) {
+        if (Problem::ENABLE_IDEMPOTENCE) {
             //if (util::to_track(problem -> gpu_idx, d_id))
             //    && !util::pred_to_track(problem -> gpu_idx, d_id))
                 //|| util::pred_to_track(problem -> gpu_idx, e_id_in))
@@ -64,23 +64,15 @@
             // Check if the destination node has been claimed as someone's child
             VertexId new_label, old_label;
             if (ProblemData::MARK_PREDECESSORS) {
-                util::io::ModifiedLoad<ProblemData::COLUMN_READ_MODIFIER>::Ld(
-<<<<<<< HEAD
-                    new_weight, problem->labels + s_id);
-            } else new_weight = s_id;
-            new_weight = new_weight + 1;
-            old_weight = atomicMin(problem -> labels + d_id, new_weight);
-            bool result = new_weight < old_weight;
-=======
-                    new_label, problem->labels + s_id);
+                util::io::ModifiedLoad<Problem::COLUMN_READ_MODIFIER>::Ld(
+                    new_label, d_data_slice -> labels + s_id);
             } else new_label = s_id;
             new_label = new_label + 1;
-            old_label = atomicMin(problem->labels + d_id, new_label);
+            old_label = atomicMin(d_data_slice -> labels + d_id, new_label);
             bool result = new_label < old_label;
->>>>>>> 81002d78
-            if (result && TO_TRACK && util::to_track(problem -> gpu_idx, d_id))
+            if (result && TO_TRACK && util::to_track(d_data_slice -> gpu_idx, d_id))
                  printf("%d\t %d\t CondEdge\t labels[%d] (%d) -> %d = labels[%d] + 1\n", 
-                    problem -> gpu_idx, new_label-1, d_id, old_label, new_label, s_id);
+                    d_data_slice -> gpu_idx, new_label-1, d_id, old_label, new_label, s_id);
             return result;
         }
     }
