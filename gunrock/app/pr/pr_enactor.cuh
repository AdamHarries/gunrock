// ----------------------------------------------------------------
// Gunrock -- Fast and Efficient GPU Graph Library
// ----------------------------------------------------------------
// This source code is distributed under the terms of LICENSE.TXT
// in the root directory of this source distribution.
// ----------------------------------------------------------------

/**
 * @file
 * pr_enactor.cuh
 *
 * @brief PR Problem Enactor
 */

#pragma once

#include <gunrock/util/kernel_runtime_stats.cuh>
#include <gunrock/util/test_utils.cuh>
#include <gunrock/util/sort_utils.cuh>
#include <gunrock/oprtr/advance/kernel.cuh>
#include <gunrock/oprtr/advance/kernel_policy.cuh>
#include <gunrock/oprtr/filter/kernel.cuh>
#include <gunrock/oprtr/filter/kernel_policy.cuh>
#include <gunrock/app/enactor_base.cuh>
#include <gunrock/app/pr/pr_problem.cuh>
#include <gunrock/app/pr/pr_functor.cuh>
#include <moderngpu.cuh>

using namespace mgpu;

namespace gunrock {
namespace app {
namespace pr {

/**
 * @brief PR problem enactor class.
 *
 * @tparam INSTRUMWENT Boolean type to show whether or not to collect per-CTA clock-count statistics
 */
template<bool INSTRUMENT>
class PREnactor : public EnactorBase
{
    // Members
    protected:

    volatile int        *done;
    int                 *d_done;
    cudaEvent_t         throttle_event;

    // Methods
    protected:

    /**
     * @brief Prepare the enactor for PR kernel call. Must be called prior to each PR search.
     *
     * @param[in] problem PR Problem object which holds the graph data and PR problem data to compute.
     *
     * \return cudaError_t object which indicates the success of all CUDA function calls.
     */
    template <typename ProblemData>
    cudaError_t Setup(
        ProblemData *problem)
    {
        typedef typename ProblemData::SizeT         SizeT;
        typedef typename ProblemData::VertexId      VertexId;

        cudaError_t retval = cudaSuccess;


        do {
            //initialize the host-mapped "done"
            if (!done) {
                int flags = cudaHostAllocMapped;

                // Allocate pinned memory for done
                if (retval = util::GRError(cudaHostAlloc((void**)&done, sizeof(int) * 1, flags),
                    "PREnactor cudaHostAlloc done failed", __FILE__, __LINE__)) break;

                // Map done into GPU space
                if (retval = util::GRError(cudaHostGetDevicePointer((void**)&d_done, (void*) done, 0),
                    "PREnactor cudaHostGetDevicePointer done failed", __FILE__, __LINE__)) break;

                // Create throttle event
                if (retval = util::GRError(cudaEventCreateWithFlags(&throttle_event, cudaEventDisableTiming),
                    "PREnactor cudaEventCreateWithFlags throttle_event failed", __FILE__, __LINE__)) break;
            }

            done[0]             = -1;

            //graph slice
            typename ProblemData::GraphSlice *graph_slice = problem->graph_slices[0];

            // Bind row-offsets texture
            cudaChannelFormatDesc   row_offsets_desc = cudaCreateChannelDesc<SizeT>();
            gunrock::oprtr::edge_map_forward::RowOffsetTex<SizeT>::ref.channelDesc = row_offsets_desc;
            if (retval = util::GRError(cudaBindTexture(
                    0,
                    gunrock::oprtr::edge_map_forward::RowOffsetTex<SizeT>::ref,
                    graph_slice->d_row_offsets,
                    (graph_slice->nodes + 1) * sizeof(SizeT)),
                    "PREnactor cudaBindTexture row_offset_tex_ref failed", __FILE__, __LINE__)) break;

            /*
            cudaChannelFormatDesc   column_indices_desc = cudaCreateChannelDesc<VertexId>();
            gunrock::oprtr::edge_map_forward::ColumnIndicesTex<SizeT>::ref.channelDesc = column_indicies_desc;
            if (retval = util::GRError(cudaBindTexture(
            0,
            gunrock::oprtr::edge_map_forward::ColumnIndicesTex<SizeT>::ref,
            graph_slice->d_column_indices,
            graph_slice->edges * sizeof(VertexId)),
            "PREnactor cudaBindTexture column_indices_tex_ref failed", __FILE__, __LINE__)) break;
            */
        } while (0);

        return retval;
    }

    public:

    /**
     * @brief PREnactor constructor
     */
    PREnactor(bool DEBUG = false) :
        EnactorBase(EDGE_FRONTIERS, DEBUG),
        done(NULL),
        d_done(NULL)
    {}

    /**
     * @brief PREnactor destructor
     */
    virtual ~PREnactor()
    {
        if (done) {
            util::GRError(cudaFreeHost((void*)done),
                "PREnactor cudaFreeHost done failed", __FILE__, __LINE__);

            util::GRError(cudaEventDestroy(throttle_event),
                "PREnactor cudaEventDestroy throttle_event failed", __FILE__, __LINE__);
        }
    }

    /**
     * \addtogroup PublicInterface
     * @{
     */

    /**
     * @brief Obtain statistics about the last PR search enacted.
     *
     * @param[out] total_queued Total queued elements in PR kernel running.
     * @param[out] avg_duty Average kernel running duty (kernel run time/kernel lifetime).
     */
    void GetStatistics(
        long long &total_queued,
        double    &avg_duty,
        long long &num_iter)
    {
        cudaThreadSynchronize();
        total_queued = enactor_stats.total_queued;
        avg_duty = (enactor_stats.total_lifetimes > 0) ?
            double(enactor_stats.total_runtimes) / enactor_stats.total_lifetimes : 0.0;
        num_iter = enactor_stats.iteration;
    }

    /** @} */

    /**
     * @brief Enacts a page rank computing on the specified graph.
     *
     * @tparam AdvanceKernelPolicy Kernel policy for advance operator.
     * @tparam FilterKernelPolicy Kernel policy for filter operator.
     * @tparam PRProblem PR Problem type.
     *
     * @param[in] context CudaContext pointer for moderngpu APIs.
     * @param[in] problem PRProblem object.
     * @param[in] max_iteration Maximum iteration number for PR.
     * @param[in] max_grid_size Max grid size for PR kernel calls.
     *
     * \return cudaError_t object which indicates the success of all CUDA function calls.
     */
    template<
        typename AdvanceKernelPolicy,
        typename FilterKernelPolicy,
        typename PRProblem>
    cudaError_t EnactPR(
    CudaContext                        &context,
    PRProblem                          *problem,
    typename PRProblem::SizeT           max_iteration,
    int                                 max_grid_size = 0)
    {
        typedef typename PRProblem::SizeT       SizeT;
        typedef typename PRProblem::VertexId    VertexId;
        typedef typename PRProblem::Value       Value;

        typedef PRFunctor<
            VertexId,
            SizeT,
            Value,
            PRProblem> PrFunctor;

        typedef RemoveZeroDegreeNodeFunctor<
            VertexId,
            SizeT,
            Value,
            PRProblem> RemoveZeroFunctor;

        cudaError_t retval = cudaSuccess;

        do {

            unsigned int *d_scanned_edges = NULL;
            if (DEBUG) {
                printf("Iteration, Advance queue, Filter queue\n");
                printf("0");
            }

            fflush(stdout);

            // Lazy initialization
            if (retval = Setup(problem)) break;

            if (retval = EnactorBase::Setup(problem,
                                            max_grid_size,
                                            AdvanceKernelPolicy::CTA_OCCUPANCY,
                                            FilterKernelPolicy::CTA_OCCUPANCY))
                                            break;

            // Single-gpu graph slice
            typename PRProblem::GraphSlice *graph_slice = problem->graph_slices[0];
            typename PRProblem::DataSlice *data_slice = problem->d_data_slices[0];

            if (AdvanceKernelPolicy::ADVANCE_MODE == gunrock::oprtr::advance::LB) {
                if (retval = util::GRError(cudaMalloc(
                                (void**)&d_scanned_edges,
                                graph_slice->edges * sizeof(unsigned int)),
                            "PRProblem cudaMalloc d_scanned_edges failed", __FILE__, __LINE__)) return retval;
            }

            frontier_attribute.queue_length         = graph_slice->nodes;
            frontier_attribute.queue_index          = 0; // Work queue index
            frontier_attribute.selector             = 0;
            frontier_attribute.queue_reset          = true;

            SizeT num_valid_node = 0;

            while (num_valid_node != frontier_attribute.queue_length) {

                num_valid_node = frontier_attribute.queue_length;

                //util::DisplayDeviceResults(
                //  problem->graph_slices[0]->frontier_queues.d_keys[selector],
                //  num_elements);

                if (retval = work_progress.SetQueueLength(
                        frontier_attribute.queue_index,
                        frontier_attribute.queue_length)) break;

                gunrock::oprtr::advance::LaunchKernel
                    <AdvanceKernelPolicy, PRProblem, RemoveZeroFunctor>(
                    d_done,
                    enactor_stats,
                    frontier_attribute,
                    data_slice,
                    (VertexId*)NULL,
                    (bool*)NULL,
                    (bool*)NULL,
                    d_scanned_edges,
                    graph_slice->frontier_queues.d_keys[frontier_attribute.selector],              // d_in_queue
                    graph_slice->frontier_queues.d_keys[frontier_attribute.selector^1],            // d_out_queue
                    (VertexId*)NULL,
                    (VertexId*)NULL,
                    graph_slice->d_row_offsets,
                    graph_slice->d_column_indices,
                    (SizeT*)NULL,
                    (VertexId*)NULL,
                    graph_slice->frontier_elements[frontier_attribute.selector],                   // max_in_queue
                    graph_slice->frontier_elements[frontier_attribute.selector^1],                 // max_out_queue
                    this->work_progress,
                    context,
                    gunrock::oprtr::advance::V2V);

                if (DEBUG && (retval = util::GRError(cudaThreadSynchronize(),
                    "advance::Kernel failed", __FILE__, __LINE__))) break;

                if (AdvanceKernelPolicy::ADVANCE_MODE == gunrock::oprtr::advance::LB) {
                    if (retval = work_progress.GetQueueLength(
                            frontier_attribute.queue_index,
                            frontier_attribute.queue_length))
                        break;
                }

                gunrock::oprtr::filter::Kernel<FilterKernelPolicy, PRProblem, RemoveZeroFunctor>
                    <<<enactor_stats.filter_grid_size, FilterKernelPolicy::THREADS>>>(
                    enactor_stats.iteration,
                    frontier_attribute.queue_reset,
                    frontier_attribute.queue_index,
                    enactor_stats.num_gpus,
                    frontier_attribute.queue_length,
                    d_done,
                    graph_slice->frontier_queues.d_keys[frontier_attribute.selector],      // d_in_queue
                    NULL,
                    graph_slice->frontier_queues.d_keys[frontier_attribute.selector^1],    // d_out_queue
                    data_slice,
                    NULL,
                    work_progress,
                    graph_slice->frontier_elements[frontier_attribute.selector],           // max_in_queue
                    graph_slice->frontier_elements[frontier_attribute.selector^1],         // max_out_queue
                    enactor_stats.filter_kernel_stats);

                if (DEBUG && (retval = util::GRError(cudaThreadSynchronize(),
                    "filter::Kernel RemoveZeroFunctor failed", __FILE__, __LINE__)))
                    break;

                util::MemsetCopyVectorKernel<<<128, 128>>>(
                    problem->data_slices[0]->d_degrees,
                    problem->data_slices[0]->d_degrees_pong,
                    graph_slice->nodes);

                //util::DisplayDeviceResults(
                //    problem->data_slices[0]->d_degrees,
                //    graph_slice->nodes);

                frontier_attribute.queue_index++;
                frontier_attribute.selector^=1;
                if (retval = work_progress.GetQueueLength(
                        frontier_attribute.queue_index,
                        frontier_attribute.queue_length)) break;
            }

            frontier_attribute.queue_reset = true;
            int edge_map_queue_len = frontier_attribute.queue_length;

            util::MemsetKernel<<<128, 128>>>(
                problem->data_slices[0]->d_rank_curr,
                (Value)1.0 / edge_map_queue_len, graph_slice->nodes);

            cudaEvent_t start, stop;
            float actual_elapsed = 0.0f;

            cudaEventCreate(&start);
            cudaEventCreate(&stop);
            cudaEventRecord(start, 0);

            // Step through PageRank iterations
            while (done[0] < 0) {

                frontier_attribute.queue_length = edge_map_queue_len;
                // TODO: why manually set entire to active for every iteration?

                // advance kernel
                gunrock::oprtr::advance::LaunchKernel
                    <AdvanceKernelPolicy, PRProblem, PrFunctor>(
                    d_done,
                    enactor_stats,
                    frontier_attribute,
                    data_slice,
                    (VertexId*)NULL,
                    (bool*)NULL,
                    (bool*)NULL,
                    d_scanned_edges,
                    graph_slice->frontier_queues.d_keys[frontier_attribute.selector],              // d_in_queue
                    graph_slice->frontier_queues.d_keys[frontier_attribute.selector^1],            // d_out_queue
                    (VertexId*)NULL,
                    (VertexId*)NULL,
                    graph_slice->d_row_offsets,
                    graph_slice->d_column_indices,
                    (SizeT*)NULL,
                    (VertexId*)NULL,
                    graph_slice->frontier_elements[frontier_attribute.selector],                   // max_in_queue
                    graph_slice->frontier_elements[frontier_attribute.selector^1],                 // max_out_queue
                    this->work_progress,
                    context,
                    gunrock::oprtr::advance::V2V);

                if (DEBUG && (retval = util::GRError(cudaThreadSynchronize(),
                    "advance::Kernel failed", __FILE__, __LINE__))) break;
                cudaEventQuery(throttle_event); // give host memory mapped visibility to GPU updates

                if (DEBUG) {
                    if (retval = work_progress.GetQueueLength(
                            frontier_attribute.queue_index,
                            frontier_attribute.queue_length)) break;
                    printf(", %lld",
                           (long long) frontier_attribute.queue_length);
                }

                if (INSTRUMENT) {
                    if (retval = enactor_stats.advance_kernel_stats.Accumulate(
                        enactor_stats.advance_grid_size,
                        enactor_stats.total_runtimes,
                        enactor_stats.total_lifetimes)) break;
                }

                // Throttle
                if (enactor_stats.iteration & 1) {
                    if (retval = util::GRError(cudaEventRecord(throttle_event),
                        "PREnactor cudaEventRecord throttle_event failed", __FILE__, __LINE__))
                        break;
                } else {
                    if (retval = util::GRError(cudaEventSynchronize(throttle_event),
                        "PREnactor cudaEventSynchronize throttle_event failed", __FILE__, __LINE__))
                        break;
                }

                /*if (frontier_attribute.queue_reset)
                    frontier_attribute.queue_reset = false;*/

                if (done[0] == 0) break;

                frontier_attribute.queue_length = edge_map_queue_len;

                // filter kernel
                gunrock::oprtr::filter::Kernel
                    <FilterKernelPolicy, PRProblem, PrFunctor>
                    <<<enactor_stats.filter_grid_size, FilterKernelPolicy::THREADS>>>(
                    enactor_stats.iteration,
                    frontier_attribute.queue_reset,
                    frontier_attribute.queue_index,
                    enactor_stats.num_gpus,
                    frontier_attribute.queue_length,
                    d_done,
                    graph_slice->frontier_queues.d_keys[frontier_attribute.selector],      // d_in_queue
                    NULL,
                    graph_slice->frontier_queues.d_keys[frontier_attribute.selector^1],    // d_out_queue
                    data_slice,
                    NULL,
                    work_progress,
                    graph_slice->frontier_elements[frontier_attribute.selector],           // max_in_queue
                    graph_slice->frontier_elements[frontier_attribute.selector^1],         // max_out_queue
                    enactor_stats.filter_kernel_stats);

                if (DEBUG && (retval = util::GRError(cudaThreadSynchronize(),
                    "filter::Kernel failed", __FILE__, __LINE__))) break;
                cudaEventQuery(throttle_event); // give host memory mapped visibility to GPU updates

                enactor_stats.iteration++;
                frontier_attribute.queue_index++;

                if (retval = work_progress.GetQueueLength(
                        frontier_attribute.queue_index,
                        frontier_attribute.queue_length)) break;

                /*
                //num_elements = queue_length;

                util::DisplayDeviceResults(
                    problem->data_slices[0]->d_rank_next,
                    graph_slice->nodes);
                util::DisplayDeviceResults(
                    problem->data_slices[0]->d_rank_curr,
                    graph_slice->nodes);
                */

                // swap rank_curr and rank_next
                util::MemsetCopyVectorKernel<<<128, 128>>>(
                    problem->data_slices[0]->d_rank_curr,
                    problem->data_slices[0]->d_rank_next,
                    graph_slice->nodes);

                util::MemsetKernel<<<128, 128>>>(
                    problem->data_slices[0]->d_rank_next,
                    (Value)0.0, graph_slice->nodes);

                if (INSTRUMENT || DEBUG) {
                    if (retval = work_progress.GetQueueLength(
                            frontier_attribute.queue_index,
                            frontier_attribute.queue_length)) break;
                    enactor_stats.total_queued += frontier_attribute.queue_length;
                    if (DEBUG)
                        printf(", %lld",
                               (long long) frontier_attribute.queue_length);
                    if (INSTRUMENT) {
                        if (retval = enactor_stats.filter_kernel_stats.Accumulate(
                            enactor_stats.filter_grid_size,
                            enactor_stats.total_runtimes,
                            enactor_stats.total_lifetimes)) break;
                    }
                }

                if (done[0] == 0 || frontier_attribute.queue_length == 0 ||
                    enactor_stats.iteration > max_iteration) break;

                if (DEBUG)
                    printf("\n%lld", (long long) enactor_stats.iteration);

            }

            cudaEventRecord(stop, 0);
            cudaEventSynchronize(stop);
            cudaEventElapsedTime(&actual_elapsed, start, stop);

            printf("PageRank actual_kernel_elapsed: %.4f ms\n", actual_elapsed);

            cudaEventDestroy(start);
            cudaEventDestroy(stop);

            if (retval) break;

            // sort according to the rank of nodes
            util::CUBRadixSort<Value, VertexId>(
                false, graph_slice->nodes,
                problem->data_slices[0]->d_rank_curr,
                problem->data_slices[0]->d_node_ids);

            if (d_scanned_edges) cudaFree(d_scanned_edges);

        } while(0);

        if (DEBUG) printf("\nGPU PageRank Done.\n");
        return retval;
    }

    /**
     * \addtogroup PublicInterface
     * @{
     */

    /**
     * @brief PR Enact kernel entry.
     *
     * @tparam PRProblem PR Problem type. @see PRProblem
     *
     * @param[in] context CudaContext pointer for moderngpu APIs.
     * @param[in] problem Pointer to PRProblem object.
     * @param[in] max_iteration Max iterations for PR.
     * @param[in] max_grid_size Max grid size for PR kernel calls.
     *
     * \return cudaError_t object which indicates the success of all CUDA function calls.
     */
    template <typename PRProblem>
    cudaError_t Enact(
        CudaContext               &context,
        PRProblem                 *problem,
        typename PRProblem::SizeT max_iteration,
        int                       max_grid_size = 0)
    {
        if (this->cuda_props.device_sm_version >= 300) {
            typedef gunrock::oprtr::filter::KernelPolicy<
                PRProblem,                          // Problem data type
                300,                                // CUDA_ARCH
                INSTRUMENT,                         // INSTRUMENT
                0,                                  // SATURATION QUIT
                true,                               // DEQUEUE_PROBLEM_SIZE
                8,                                  // MIN_CTA_OCCUPANCY
                8,                                 // LOG_THREADS
                1,                                  // LOG_LOAD_VEC_SIZE
                0,                                  // LOG_LOADS_PER_TILE
                5,                                  // LOG_RAKING_THREADS
                5,                                  // END_BITMASK_CULL
                8>                                  // LOG_SCHEDULE_GRANULARITY
                FilterKernelPolicy;

            typedef gunrock::oprtr::advance::KernelPolicy<
                PRProblem,                          // Problem data type
                300,                                // CUDA_ARCH
                INSTRUMENT,                         // INSTRUMENT
<<<<<<< HEAD
                1,                                  // MIN_CTA_OCCUPANCY
                10,                                  // LOG_THREADS
                8,                                  // LOG_LOAD_VEC_SIZE
                32*128,                                  // LOG_LOADS_PER_TILE
                1,
=======
                8,                                  // MIN_CTA_OCCUPANCY
                8,                                 // LOG_THREADS
                1,                                  // LOG_LOAD_VEC_SIZE
                0,                                  // LOG_LOADS_PER_TILE
                0,
>>>>>>> ae3e66b3
                0,
                5,                                  // LOG_RAKING_THREADS
                32,                                 // WARP_GATHER_THRESHOLD
                128 * 4,                            // CTA_GATHER_THRESHOLD
                7,                                  // LOG_SCHEDULE_GRANULARITY
                gunrock::oprtr::advance::LB>
                AdvanceKernelPolicy;

            return EnactPR<AdvanceKernelPolicy, FilterKernelPolicy, PRProblem>(
                context, problem, max_iteration, max_grid_size);
        }

        //to reduce compile time, get rid of other architecture for now
        //TODO: add all the kernelpolicy settings for all archs

        printf("Not yet tuned for this architecture\n");
        return cudaErrorInvalidDeviceFunction;
    }

    /** @} */

};

} // namespace pr
} // namespace app
} // namespace gunrock

// Leave this at the end of the file
// Local Variables:
// mode:c++
// c-file-style: "NVIDIA"
// End:<|MERGE_RESOLUTION|>--- conflicted
+++ resolved
@@ -555,19 +555,11 @@
                 PRProblem,                          // Problem data type
                 300,                                // CUDA_ARCH
                 INSTRUMENT,                         // INSTRUMENT
-<<<<<<< HEAD
                 1,                                  // MIN_CTA_OCCUPANCY
                 10,                                  // LOG_THREADS
                 8,                                  // LOG_LOAD_VEC_SIZE
                 32*128,                                  // LOG_LOADS_PER_TILE
                 1,
-=======
-                8,                                  // MIN_CTA_OCCUPANCY
-                8,                                 // LOG_THREADS
-                1,                                  // LOG_LOAD_VEC_SIZE
-                0,                                  // LOG_LOADS_PER_TILE
-                0,
->>>>>>> ae3e66b3
                 0,
                 5,                                  // LOG_RAKING_THREADS
                 32,                                 // WARP_GATHER_THRESHOLD
