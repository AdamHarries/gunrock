// ----------------------------------------------------------------
// Gunrock -- Fast and Efficient GPU Graph Library
// ----------------------------------------------------------------
// This source code is distributed under the terms of LICENSE.TXT
// in the root directory of this source distribution.
// ----------------------------------------------------------------

/**
 * @file
 * test_sssp.cu
 *
 * @brief Simple test driver program for single source shorest path.
 */

#include <stdio.h>
#include <string>
#include <deque>
#include <vector>
#include <iostream>

// Utilities and correctness-checking
#include <gunrock/util/test_utils.cuh>

// Graph construction utils
#include <gunrock/graphio/market.cuh>
#include <gunrock/graphio/rmat.cuh>
#include <gunrock/graphio/rgg.cuh>

// SSSP includes
#include <gunrock/app/sssp/sssp_enactor.cuh>
#include <gunrock/app/sssp/sssp_problem.cuh>
#include <gunrock/app/sssp/sssp_functor.cuh>

// Operator includes
#include <gunrock/oprtr/advance/kernel.cuh>
#include <gunrock/oprtr/filter/kernel.cuh>
#include <gunrock/priority_queue/kernel.cuh>

#include <moderngpu.cuh>

// Boost includes for CPU dijkstra SSSP reference algorithms
#include <boost/config.hpp>
#include <boost/graph/graph_traits.hpp>
#include <boost/graph/adjacency_list.hpp>
#include <boost/graph/dijkstra_shortest_paths.hpp>
#include <boost/property_map/property_map.hpp>

using namespace gunrock;
using namespace gunrock::util;
using namespace gunrock::oprtr;
using namespace gunrock::app::sssp;


/******************************************************************************
 * Defines, constants, globals
 ******************************************************************************/

//bool g_verbose;
//bool g_undirected;
//bool g_quick;
//bool g_stream_from_host;

/******************************************************************************
 * Housekeeping Routines
 ******************************************************************************/
void Usage()
{
    printf(
        " test_sssp <graph type> <graph type args> [--device=<device_index>]\n"
        " [--undirected] [--instrumented] [--src=<source index>] [--quick=<0|1>]\n"
        " [--mark-pred] [--queue-sizing=<scale factor>] [--traversal-mode=<0|1>]\n"
        " [--in-sizing=<in/out queue scale factor>] [--disable-size-check]\n"
        " [--grid-size=<grid size>] [partition_method=<random|biasrandom|clustered|metis>]\n"
        " [--v] [--iteration-num=<num>]\n"
        "\n"
        "Graph types and args:\n"
        "  market [<file>]\n"
        "    Reads a Matrix-Market coordinate-formatted graph of directed / undirected\n"
        "    edges from stdin (or from the optionally-specified file).\n"
        "  --device=<device_index>   Set GPU device for running the test. [Default: 0].\n"
        "  --undirected              Treat the graph as undirected (symmetric).\n"
        "  --instrumented            Keep kernels statics [Default: Disable].\n"
        "                            total_queued, search_depth and barrier duty\n"
        "                            (a relative indicator of load imbalance.)\n"
        "  --src=<source vertex id>  Begins SSSP from the source [Default: 0].\n"
        "                            If randomize: from a random source vertex.\n"
        "                            If largestdegree: from largest degree vertex.\n"
        "  --quick=<0 or 1>          Skip the CPU validation: 1, or not: 0 [Default: 1].\n"
        "  --mark-pred               Keep both label info and predecessor info.\n"
        "  --queue-sizing=<factor>   Allocates a frontier queue sized at:\n"
        "                            (graph-edges * <scale factor>) [Default: 1.0].\n"
        "  --v                       Print verbose per iteration debug info.\n"
        "  --iteration-num=<number>  Number of runs to perform the test [Default: 1].\n"
        "  --traversal-mode=<0 or 1> Set traversal strategy, 0 for Load-Balanced,\n"
        "                            1 for Dynamic-Cooperative [Default: dynamic\n"
        "                            determine based on average degree].\n"
        );
}

/**
 * @brief Displays the SSSP result (i.e., distance from source)
 *
 * @param[in] source_path Search depth from the source for each node.
 * @param[in] nodes Number of nodes in the graph.
 */
template<typename VertexId, typename SizeT>
void DisplaySolution (VertexId *source_path, SizeT num_nodes)
{
    if (num_nodes > 40) num_nodes = 40;

    printf("[");
    for (VertexId i = 0; i < num_nodes; ++i)
    {
        PrintValue(i);
        printf(":");
        PrintValue(source_path[i]);
        printf(" ");
    }
    printf("]\n");
}

/**
 * Performance/Evaluation statistics
 */

struct Stats {
    const char *name;
    Statistic rate;
    Statistic search_depth;
    Statistic redundant_work;
    Statistic duty;

    Stats() : name(NULL), rate(), search_depth(), redundant_work(), duty() {}
    Stats(const char *name) : name(name), rate(), search_depth(), redundant_work(), duty() {}
};

struct Test_Parameter : gunrock::app::TestParameter_Base {
public:
    //bool          mark_predecessors ;// Whether or not to mark src-distance vs. parent vertices
    int delta_factor;
    double max_queue_sizing1;

    Test_Parameter()
    { 
        delta_factor = 16;
        mark_predecessors = false;
        max_queue_sizing1 = -1.0;
    }   

    ~Test_Parameter()
    {   
    }   

    void Init(CommandLineArgs &args)
    {   
        TestParameter_Base::Init(args);
        mark_predecessors = args.CheckCmdLineFlag("mark-pred");
        args.GetCmdLineArgument("delta-factor"    , delta_factor    );
        args.GetCmdLineArgument("queue-sizing1", max_queue_sizing1);
    }   
};

/**
 * @brief Displays timing and correctness statistics
 *
 * @tparam MARK_PREDECESSORS
 * @tparam VertexId
 * @tparam Value
 * @tparam SizeT
 *
 * @param[in] stats Reference to the Stats object defined in RunTests
 * @param[in] src Source node where SSSP starts
 * @param[in] h_labels Host-side vector stores computed labels for validation
 * @param[in] graph Reference to the CSR graph we process on
 * @param[in] elapsed Total elapsed kernel running time
 * @param[in] search_depth Maximum search depth of the SSSP algorithm
 * @param[in] total_queued Total element queued in SSSP kernel running process
 * @param[in] avg_duty Average duty of the SSSP kernels
 */
template<
    typename VertexId,
    typename Value,
    typename SizeT>
void DisplayStats(
    Stats               &stats,
    VertexId            src,
    Value               *h_labels,
    const Csr<VertexId, Value, SizeT> &graph,
    double              elapsed,
    VertexId            search_depth,
    long long           total_queued,
    double              avg_duty)
{
    // Compute nodes and edges visited
    SizeT edges_visited = 0;
    SizeT nodes_visited = 0;
    for (VertexId i = 0; i < graph.nodes; ++i) {
        if (h_labels[i] < util::MaxValue<VertexId>()) {
            ++nodes_visited;
            edges_visited += graph.row_offsets[i+1] - graph.row_offsets[i];
        }
    }

    double redundant_work = 0.0;
    if (total_queued > 0)
    {
        redundant_work =
            ((double) total_queued - edges_visited) / edges_visited;
    }
    redundant_work *= 100;

    // Display test name
    printf("[%s] finished.", stats.name);

    // Display statistics
    if (nodes_visited < 5)
    {
        printf("Fewer than 5 vertices visited.\n");
    }
    else
    {
        // Display the specific sample statistics
        double m_teps = (double) edges_visited / (elapsed * 1000.0);
        printf("\n elapsed: %.4f ms, rate: %.4f MiEdges/s", elapsed, m_teps);
        if (search_depth != 0)
            printf(", search_depth: %lld", (long long) search_depth);
        printf("\n src: %lld, nodes_visited: %lld, edges_visited: %lld",
               (long long) src, (long long) nodes_visited, (long long) edges_visited);
        if (avg_duty != 0)
        {
            printf("\n avg CTA duty: %.2f%%", avg_duty * 100);
        }
        if (total_queued > 0)
        {
            printf(", total queued: %lld", total_queued);
        }
        if (redundant_work > 0)
        {
            printf(", redundant work: %.2f%%", redundant_work);
        }
        printf("\n");
    }
}

/******************************************************************************
 * SSSP Testing Routines
 *****************************************************************************/

/**
 * @brief A simple CPU-based reference SSSP ranking implementation.
 *
 * @tparam VertexId
 * @tparam Value
 * @tparam SizeT
 * @tparam MARK_PREDECESSORS
 *
 * @param[in] graph Reference to the CSR graph we process on
 * @param[in] node_values Host-side vector to store CPU computed labels for each node
 * @param[in] node_preds Host-side vector to store CPU computed predecessors for each node
 * @param[in] src Source node where SSSP starts
 */
template<
    typename VertexId,
    typename Value,
    typename SizeT,
    bool     MARK_PREDECESSORS>
void SimpleReferenceSssp(
<<<<<<< HEAD
    const Csr<VertexId, Value, SizeT>       &graph,
    Value                                   *node_values,
    VertexId                                *node_preds,
    VertexId                                src)
=======
    const Csr<VertexId, Value, SizeT> &graph,
    Value                             *node_values,
    VertexId                          *node_preds,
    VertexId                          src)
>>>>>>> 57842ba6
{
    using namespace boost;

    // Prepare Boost Datatype and Data structure
    typedef adjacency_list<vecS, vecS, directedS, no_property,
                           property <edge_weight_t, unsigned int> > Graph;

    typedef graph_traits<Graph>::vertex_descriptor vertex_descriptor;
    typedef graph_traits<Graph>::edge_descriptor edge_descriptor;

    typedef std::pair<VertexId, VertexId> Edge;

    Edge   *edges = ( Edge*)malloc(sizeof( Edge)*graph.edges);
    Value *weight = (Value*)malloc(sizeof(Value)*graph.edges);

    for (int i = 0; i < graph.nodes; ++i)
    {
        for (int j = graph.row_offsets[i]; j < graph.row_offsets[i+1]; ++j)
        {
            edges[j] = Edge(i, graph.column_indices[j]);
            weight[j] = graph.edge_values[j];
        }
    }

    Graph g(edges, edges + graph.edges, weight, graph.nodes);

    std::vector<Value> d(graph.nodes);
    std::vector<vertex_descriptor> p(graph.nodes);
    vertex_descriptor s = vertex(src, g);

    property_map<Graph, vertex_index_t>::type indexmap = get(vertex_index, g);

    //
    // Perform SSSP
    //

    CpuTimer cpu_timer;
    cpu_timer.Start();

    if (MARK_PREDECESSORS) {
        dijkstra_shortest_paths(g, s,
            predecessor_map(boost::make_iterator_property_map(
                    p.begin(), get(boost::vertex_index, g))).distance_map(
                        boost::make_iterator_property_map(
                            d.begin(), get(boost::vertex_index, g))));
    } else {
        dijkstra_shortest_paths(g, s,
            distance_map(boost::make_iterator_property_map(
                    d.begin(), get(boost::vertex_index, g))));
    }
    cpu_timer.Stop();
    float elapsed = cpu_timer.ElapsedMillis();

    printf("CPU SSSP finished in %lf msec.\n", elapsed);

    Coo<Value, Value>* sort_dist = NULL;
    Coo<VertexId, VertexId>* sort_pred = NULL;
    sort_dist = (Coo<Value, Value>*)malloc(
        sizeof(Coo<Value, Value>) * graph.nodes);
    if (MARK_PREDECESSORS) {
        sort_pred = (Coo<VertexId, VertexId>*)malloc(
            sizeof(Coo<VertexId, VertexId>) * graph.nodes);
    }
    graph_traits < Graph >::vertex_iterator vi, vend;
    for (tie(vi, vend) = vertices(g); vi != vend; ++vi)
    {
        sort_dist[(*vi)].row = (*vi);
        sort_dist[(*vi)].col = d[(*vi)];
    }
    std::stable_sort(
        sort_dist, sort_dist + graph.nodes,
        RowFirstTupleCompare<Coo<Value, Value> >);

    if (MARK_PREDECESSORS)
    {
        for (tie(vi, vend) = vertices(g); vi != vend; ++vi)
        {
            sort_pred[(*vi)].row = (*vi);
            sort_pred[(*vi)].col = p[(*vi)];
        }
        std::stable_sort(
            sort_pred, sort_pred + graph.nodes,
            RowFirstTupleCompare< Coo<VertexId, VertexId> >);
    }

    for (int i = 0; i < graph.nodes; ++i)
    {
        node_values[i] = sort_dist[i].col;
    }
    if (MARK_PREDECESSORS) {
        for (int i = 0; i < graph.nodes; ++i)
        {
            node_preds[i] = sort_pred[i].col;
        }
    }
    if (sort_dist) free(sort_dist);
    if (sort_pred) free(sort_pred);
}


/**
 * @brief Run SSSP tests
 *
 * @tparam VertexId
 * @tparam Value
 * @tparam SizeT
 * @tparam INSTRUMENT
 * @tparam MARK_PREDECESSORS
 *
 * @param[in] graph Reference to the CSR graph we process on
 * @param[in] src Source node where SSSP starts
 * @param[in] max_grid_size Maximum CTA occupancy
 * @param[in] queue_sizing Scaling factor used in edge mapping
 * @param[in] num_gpus Number of GPUs
 * @param[in] delta_factor Parameter to specify delta in delta-stepping SSSP
 * @param[in] iterations Number of iteration for running the test
 & @param[in] traversal_mode Load-balanced or Dynamic cooperative
 * @param[in] context CudaContext pointer for moderngpu APIs
 */
template <
    typename VertexId,
    typename Value,
    typename SizeT,
    bool INSTRUMENT,
    bool DEBUG,
    bool SIZE_CHECK,
    bool MARK_PREDECESSORS>
void RunTests(Test_Parameter *parameter)
{
    typedef SSSPProblem<
        VertexId,
        SizeT,
        Value,
        MARK_PREDECESSORS> Problem;

<<<<<<< HEAD
    typedef SSSPEnactor<
        Problem,
        INSTRUMENT,
        DEBUG,
        SIZE_CHECK> Enactor;

    Csr<VertexId, Value, SizeT>
                 *graph                 = (Csr<VertexId, Value, SizeT>*)parameter->graph;
    VertexId      src                   = (VertexId)parameter -> src;
    int           max_grid_size         = parameter -> max_grid_size;
    int           num_gpus              = parameter -> num_gpus;
    double        max_queue_sizing      = parameter -> max_queue_sizing;
    double        max_in_sizing         = parameter -> max_in_sizing;
    ContextPtr   *context               = (ContextPtr*)parameter -> context;
    std::string   partition_method      = parameter -> partition_method;
    int          *gpu_idx               = parameter -> gpu_idx;
    cudaStream_t *streams               = parameter -> streams;
    float         partition_factor      = parameter -> partition_factor;
    int           partition_seed        = parameter -> partition_seed;
    bool          g_quick               = parameter -> g_quick;
    bool          g_stream_from_host    = parameter -> g_stream_from_host;
    int           delta_factor          = parameter -> delta_factor;
    int           iterations            = parameter -> iterations;
    int           traversal_mode        = parameter -> traversal_mode;
    size_t       *org_size              = new size_t[num_gpus];
    // Allocate host-side label array (for both reference and gpu-computed results)
    Value        *reference_labels      = new Value[graph->nodes];
    Value        *h_labels              = new Value[graph->nodes];
    Value        *reference_check_label = (g_quick) ? NULL : reference_labels;
    VertexId     *reference_preds       = MARK_PREDECESSORS ? new VertexId[graph->nodes] : NULL;
    VertexId     *h_preds               = MARK_PREDECESSORS ? new VertexId[graph->nodes] : NULL;
    VertexId     *reference_check_pred  = (g_quick || !MARK_PREDECESSORS) ? NULL : reference_preds;

    for (int gpu=0;gpu<num_gpus;gpu++)
    {
        size_t dummy;
        cudaSetDevice(gpu_idx[gpu]);
        cudaMemGetInfo(&(org_size[gpu]),&dummy);
=======
    // Allocate host-side arrays (for both reference and gpu-computed results)
    Value    *reference_labels = (Value*)malloc(sizeof(Value) * graph.nodes);
    Value    *h_labels         = (Value*)malloc(sizeof(Value) * graph.nodes);
    Value    *reference_check_label = (g_quick) ? NULL : reference_labels;
    VertexId *reference_preds       = NULL;
    VertexId *h_preds               = NULL;
    VertexId *reference_check_pred  = NULL;

    if (MARK_PREDECESSORS)
    {
        reference_preds = (VertexId*)malloc(sizeof(VertexId) * graph.nodes);
        h_preds         = (VertexId*)malloc(sizeof(VertexId) * graph.nodes);
        reference_check_pred  = (g_quick) ? NULL : reference_preds;
>>>>>>> 57842ba6
    }
        
    // Allocate SSSP enactor map
    Enactor* enactor = new Enactor(num_gpus, gpu_idx);

    // Allocate problem on GPU
    Problem *problem = new Problem;
    util::GRError(problem->Init(
        g_stream_from_host,
        graph,
        NULL,
        num_gpus,
        gpu_idx,
        partition_method,
        streams,
        delta_factor,
        max_queue_sizing,
        max_in_sizing,
        partition_factor,
        partition_seed), "Problem SSSP Initialization Failed", __FILE__, __LINE__);
    util::GRError(enactor->Init (context, problem, max_grid_size, traversal_mode), "SSSP Enactor init failed", __FILE__, __LINE__);
    //
    // Compute reference CPU SSSP solution for source-distance
    //
    if (reference_check_label != NULL)
    {
        printf("Computing reference value ...\n");
        SimpleReferenceSssp<VertexId, Value, SizeT, MARK_PREDECESSORS>(
                *graph,
                reference_check_label,
                reference_check_pred,
                src);
        printf("\n");
    }

    Stats      *stats       = new Stats("GPU SSSP");
    long long  total_queued = 0;
    VertexId   search_depth = 0;
    double     avg_duty     = 0.0;
    float      elapsed      = 0.0f;

    // Perform SSSP
    CpuTimer cpu_timer;

    for (int iter = 0; iter < iterations; ++iter)
    {
        util::GRError(problem->Reset(src, enactor->GetFrontierType(), max_queue_sizing), "SSSP Problem Data Reset Failed", __FILE__, __LINE__); 
        util::GRError(enactor->Reset(), "SSSP Enactor Reset failed", __FILE__, __LINE__);

        printf("__________________________\n");fflush(stdout);
        cpu_timer.Start();
        util::GRError(enactor->Enact(src, traversal_mode), "SSSP Problem Enact Failed", __FILE__, __LINE__);
        cpu_timer.Stop();
        printf("--------------------------\n");fflush(stdout);
        elapsed += cpu_timer.ElapsedMillis();
    }
    elapsed /= iterations;

<<<<<<< HEAD
    enactor->GetStatistics(total_queued, search_depth, avg_duty);
=======
    sssp_enactor.GetStatistics(total_queued, search_depth, avg_duty);
>>>>>>> 57842ba6

    // Copy out results
    util::GRError(problem->Extract(h_labels, h_preds), "SSSP Problem Data Extraction Failed", __FILE__, __LINE__);

    for (SizeT i=0; i<graph->nodes;i++)
    if (reference_check_label[i]==-1) reference_check_label[i]=util::MaxValue<Value>();

    // Display Solution
    printf("\nFirst 40 labels of the GPU result.\n"); 
    DisplaySolution(h_labels, graph->nodes);
 
    // Verify the result
    if (reference_check_label != NULL) {
        printf("Label Validity: ");
        int error_num = CompareResults(h_labels, reference_check_label, graph->nodes, true);
        if (error_num > 0)
            printf("%d errors occurred.\n", error_num);
        printf("\nFirst 40 labels of the reference CPU result.\n"); 
        DisplaySolution(reference_check_label, graph->nodes);
    }
    
    if (MARK_PREDECESSORS) {
        printf("\nFirst 40 preds of the GPU result.\n"); 
        DisplaySolution(h_preds, graph->nodes);
        if (reference_check_label != NULL) 
        {
            printf("\nFirst 40 preds of the reference CPU result (could be different because the paths are not unique).\n"); 
            DisplaySolution(reference_check_pred, graph->nodes);
        }
    }

    DisplayStats(
        *stats,
        src,
        h_labels,
        *graph,
        elapsed,
        search_depth,
        total_queued,
        avg_duty);

    printf("\n\tMemory Usage(B)\t");
    for (int gpu=0;gpu<num_gpus;gpu++)
    if (num_gpus>1) {if (gpu!=0) printf(" #keys%d,0\t #keys%d,1\t #ins%d,0\t #ins%d,1",gpu,gpu,gpu,gpu); else printf(" #keys%d,0\t #keys%d,1", gpu, gpu);}
    else printf(" #keys%d,0\t #keys%d,1", gpu, gpu);
    if (num_gpus>1) printf(" #keys%d",num_gpus);
    printf("\n");
    double max_queue_sizing_[2] = {0,0}, max_in_sizing_=0;
    for (int gpu=0;gpu<num_gpus;gpu++)
    {   
        size_t gpu_free,dummy;
        cudaSetDevice(gpu_idx[gpu]);
        cudaMemGetInfo(&gpu_free,&dummy);
        printf("GPU_%d\t %ld",gpu_idx[gpu],org_size[gpu]-gpu_free);
        for (int i=0;i<num_gpus;i++)
        {   
            for (int j=0; j<2; j++)
            {   
                SizeT x=problem->data_slices[gpu]->frontier_queues[i].keys[j].GetSize();
                printf("\t %lld", (long long) x); 
                double factor = 1.0*x/(num_gpus>1?problem->graph_slices[gpu]->in_counter[i]:problem->graph_slices[gpu]->nodes);
                if (factor > max_queue_sizing_[j]) max_queue_sizing_[j]=factor;
            }   
            if (num_gpus>1 && i!=0 )
            for (int t=0;t<2;t++)
            {   
                SizeT x=problem->data_slices[gpu][0].keys_in[t][i].GetSize();
                printf("\t %lld", (long long) x); 
                double factor = 1.0*x/problem->graph_slices[gpu]->in_counter[i];
                if (factor > max_in_sizing_) max_in_sizing_=factor;
            }   
        }   
        if (num_gpus>1) printf("\t %lld", (long long)(problem->data_slices[gpu]->frontier_queues[num_gpus].keys[0].GetSize()));
        printf("\n");
    }   
    printf("\t queue_sizing =\t %lf \t %lf", max_queue_sizing_[0], max_queue_sizing_[1]);
    if (num_gpus>1) printf("\t in_sizing =\t %lf", max_in_sizing_);
    printf("\n");

<<<<<<< HEAD
    // Cleanup
    if (org_size        ) {delete[] org_size        ; org_size         = NULL;}
    if (stats           ) {delete   stats           ; stats            = NULL;}
    if (enactor         ) {delete   enactor         ; enactor          = NULL;}
    if (problem         ) {delete   problem         ; problem          = NULL;}
    if (reference_labels) {delete[] reference_labels; reference_labels = NULL;}
    if (h_labels        ) {delete[] h_labels        ; h_labels         = NULL;}
    if (reference_preds ) {delete[] reference_preds ; reference_preds  = NULL;}
    if (h_preds         ) {delete[] h_preds         ; h_preds          = NULL;}

    //cudaDeviceSynchronize();
}

template <
    typename    VertexId,
    typename    Value,
    typename    SizeT,
    bool        INSTRUMENT,
    bool        DEBUG,
    bool        SIZE_CHECK>
void RunTests_mark_predecessors(Test_Parameter *parameter)
{
    if (parameter->mark_predecessors) RunTests
        <VertexId, Value, SizeT, INSTRUMENT, DEBUG, SIZE_CHECK,
        true > (parameter);
   else RunTests
        <VertexId, Value, SizeT, INSTRUMENT, DEBUG, SIZE_CHECK,
        false> (parameter);
}

template <
    typename      VertexId,
    typename      Value,
    typename      SizeT,
    bool          INSTRUMENT,
    bool          DEBUG>
void RunTests_size_check(Test_Parameter *parameter)
{
    if (parameter->size_check) RunTests_mark_predecessors
        <VertexId, Value, SizeT, INSTRUMENT, DEBUG,
        true > (parameter);
   else RunTests_mark_predecessors
        <VertexId, Value, SizeT, INSTRUMENT, DEBUG,
        false> (parameter);
}

template <
    typename    VertexId,
    typename    Value,
    typename    SizeT,
    bool        INSTRUMENT>
void RunTests_debug(Test_Parameter *parameter)
{
    if (parameter->debug) RunTests_size_check
        <VertexId, Value, SizeT, INSTRUMENT,
        true > (parameter);
    else RunTests_size_check
        <VertexId, Value, SizeT, INSTRUMENT,
        false> (parameter);
}

template <
    typename      VertexId,
    typename      Value,
    typename      SizeT>
void RunTests_instrumented(Test_Parameter *parameter)
{
    if (parameter->instrumented) RunTests_debug
        <VertexId, Value, SizeT,
        true > (parameter);
    else RunTests_debug
        <VertexId, Value, SizeT,
        false> (parameter);
=======
    // Clean up
    if (stats)            delete stats;
    if (csr_problem)      delete csr_problem;
    if (reference_labels) free(reference_labels);
    if (h_labels)         free(h_labels);
    if (reference_preds)  free(reference_preds);
    if (h_preds)          free(h_preds);

    cudaDeviceSynchronize();
>>>>>>> 57842ba6
}

/**
 * @brief RunTests entry
 *
 * @tparam VertexId
 * @tparam Value
 * @tparam SizeT
 *
 * @param[in] graph Reference to the CSR graph we process on
 * @param[in] args Reference to the command line arguments
 * @param[in] context CudaContext pointer for moderngpu APIs
 */
template <
    typename VertexId,
    typename Value,
    typename SizeT>
void RunTests(
    Csr<VertexId, Value, SizeT> *graph,
    CommandLineArgs             &args,
    int                         num_gpus,
    ContextPtr                  *context,
    int                         *gpu_idx,
    cudaStream_t                *streams)
{
<<<<<<< HEAD
    string src_str = "";
    Test_Parameter *parameter = new Test_Parameter;
    
    parameter -> Init(args);
    parameter -> graph              = graph;
    parameter -> num_gpus           = num_gpus;
    parameter -> context            = context;
    parameter -> gpu_idx            = gpu_idx;
    parameter -> streams            = streams;

=======
    VertexId    src              = -1;  // Use whatever the specified graph-type's default is
    std::string src_str;
    bool        instrumented     = 0;   // Whether or not to collect instrumentation from kernels
    int         max_grid_size    = 0;   // Maximum grid size (0: leave it up to the enactor)
    int         num_gpus         = 1;   // Number of GPUs for multi-gpu enactor to use
    float       max_queue_sizing = 1.0; // Max queue sizing factor
    bool        mark_pred        = 0;   // Mark predecessor
    int         iterations       = 1;   // Number of runs for testing
    int         delta_factor     = 16;  // Delta factor for priority queue
    int         traversal_mode   = -1;  // traversal mode: 0 for LB, 1 for TWC
    g_quick                      = 0;   // Whether or not to skip ref validation

    // source vertex to start
>>>>>>> 57842ba6
    args.GetCmdLineArgument("src", src_str);
    if (src_str.empty()) {
        parameter->src = 0;
    } else if (src_str.compare("randomize") == 0) {
        parameter->src = graphio::RandomNode(graph->nodes);
    } else if (src_str.compare("largestdegree") == 0) {
        int max_degree;
        parameter->src = graph->GetNodeWithHighestDegree(max_degree);
        printf("Using highest degree (%d) vertex: %d\n", max_degree, parameter->src);
    } else {
        args.GetCmdLineArgument("src", parameter->src);
    }

    // traversal mode
    args.GetCmdLineArgument("traversal-mode", parameter->traversal_mode);
    if (parameter->traversal_mode == -1)
    {
<<<<<<< HEAD
        parameter->traversal_mode = graph->GetAverageDegree() > 8 ? 0 : 1;
=======
        traversal_mode = 0;
>>>>>>> 57842ba6
    }

    printf("src = %lld\n", parameter->src);

    RunTests_instrumented<VertexId, Value, SizeT>(parameter);
}

/******************************************************************************
* Main
******************************************************************************/

int main( int argc, char** argv)
{
    CommandLineArgs args(argc, argv);
    int          num_gpus = 0;
    int          *gpu_idx = NULL;
    ContextPtr   *context = NULL;
    cudaStream_t *streams = NULL;
    bool          g_undirected = false;

    if ((argc < 2) || (args.CheckCmdLineFlag("help"))) {
        Usage();
        return 1;
    }

<<<<<<< HEAD
    if (args.CheckCmdLineFlag  ("device"))
    {
        std::vector<int> gpus;
        args.GetCmdLineArguments<int>("device",gpus);
        num_gpus   = gpus.size();
        gpu_idx    = new int[num_gpus];
        for (int i=0;i<num_gpus;i++)
            gpu_idx[i] = gpus[i];
    } else {
        num_gpus   = 1;
        gpu_idx    = new int[num_gpus];
        gpu_idx[0] = 0;
    }
    streams  = new cudaStream_t[num_gpus * num_gpus *2];
    context  = new ContextPtr  [num_gpus * num_gpus];
    printf("Using %d gpus: ", num_gpus);
    for (int gpu=0;gpu<num_gpus;gpu++)
    {
        printf(" %d ", gpu_idx[gpu]);
        util::SetDevice(gpu_idx[gpu]);
        for (int i=0;i<num_gpus*2;i++)
        {
            int _i=gpu*num_gpus*2+i;
            util::GRError(cudaStreamCreate(&streams[_i]), "cudaStreamCreate fialed.",__FILE__,__LINE__);
            if (i<num_gpus) context[gpu*num_gpus+i] = mgpu::CreateCudaDeviceAttachStream(gpu_idx[gpu],streams[_i]);
        }
    }
    printf("\n"); fflush(stdout);
    
=======
    int dev = 0;
    args.GetCmdLineArgument("device", dev);
    ContextPtr context = mgpu::CreateCudaDevice(dev);

>>>>>>> 57842ba6
    // Parse graph-contruction params
    g_undirected = args.CheckCmdLineFlag("undirected");
    std::string graph_type = argv[1];
    int flags = args.ParsedArgc();
    int graph_args = argc - flags - 1;

    if (graph_args < 1) {
        Usage();
        return 1;
    }
	
    //
    // Construct graph and perform search(es)
    //
    typedef int VertexId;                   // Use as the node identifier type
    typedef int Value;                      // Use as the value type
    typedef int SizeT;                      // Use as the graph size type
    Csr<VertexId, Value, SizeT> csr(false); // default value for stream_from_host is false
    if (graph_args < 1) { Usage(); return 1; }

    if (graph_type == "market") {
    // Matrix-market coordinate-formatted graph file

<<<<<<< HEAD
=======
        // Matrix-market coordinate-formatted graph file

        typedef int VertexId;                   // Use as the node identifier
        typedef unsigned int Value;             // Use as the value type
        typedef int SizeT;                      // Use as the graph size type

        Csr<VertexId, Value, SizeT> csr(false); // default for stream_from_host

        if (graph_args < 1) { Usage(); return 1; }
>>>>>>> 57842ba6
        char *market_filename = (graph_args == 2) ? argv[2] : NULL;
        if (graphio::BuildMarketGraph<true>(
            market_filename, 
            csr, 
            g_undirected,
            false) != 0) // no inverse graph
        {
            return 1;
        }

    } else if (graph_type == "rmat")
    {   
        // parse rmat parameters
        SizeT rmat_nodes = 1 << 10; 
        SizeT rmat_edges = 1 << 10; 
        SizeT rmat_scale = 10; 
        SizeT rmat_edgefactor = 48; 
        double rmat_a = 0.57;
        double rmat_b = 0.19;
        double rmat_c = 0.19;
        double rmat_d = 1-(rmat_a+rmat_b+rmat_c);
        double rmat_vmultipiler = 20;
        double rmat_vmin        = 1;
        int    rmat_seed        = -1;

        args.GetCmdLineArgument("rmat_scale", rmat_scale);
        rmat_nodes = 1 << rmat_scale;
        args.GetCmdLineArgument("rmat_nodes", rmat_nodes);
        args.GetCmdLineArgument("rmat_edgefactor", rmat_edgefactor);
        rmat_edges = rmat_nodes * rmat_edgefactor;
        rmat_vmultipiler = rmat_edgefactor * 2;
        args.GetCmdLineArgument("rmat_edges", rmat_edges);
        args.GetCmdLineArgument("rmat_a", rmat_a);
        args.GetCmdLineArgument("rmat_b", rmat_b);
        args.GetCmdLineArgument("rmat_c", rmat_c);
        rmat_d = 1-(rmat_a+rmat_b+rmat_c);
        args.GetCmdLineArgument("rmat_d", rmat_d);
        args.GetCmdLineArgument("rmat_vmultipiler", rmat_vmultipiler);
        args.GetCmdLineArgument("rmat_vmin", rmat_vmin);
        args.GetCmdLineArgument("rmat_seed", rmat_seed);

        CpuTimer cpu_timer;
        cpu_timer.Start();
        if (graphio::BuildRmatGraph<true>(
                rmat_nodes,
                rmat_edges,
                csr,
                g_undirected,
                rmat_a,
                rmat_b,
                rmat_c,
                rmat_d,
                rmat_vmultipiler,
                rmat_vmin,
                rmat_seed) != 0)
        {   
            return 1;
        }   
        cpu_timer.Stop();
        float elapsed = cpu_timer.ElapsedMillis();
        printf("graph generated: %.3f ms, a = %.3f, b = %.3f, c = %.3f, d = %.3f\n", elapsed, rmat_a, rmat_b, rmat_c, rmat_d);
    } else if (graph_type == "rgg") {
    
        SizeT rgg_nodes = 1 << 10; 
        SizeT rgg_scale = 10; 
        double rgg_thfactor  = 0.55;
        double rgg_threshold = rgg_thfactor * sqrt(log(rgg_nodes) / rgg_nodes);
        double rgg_vmultipiler = 20;
        double rgg_vmin = 1;
        int    rgg_seed = -1;
    
        args.GetCmdLineArgument("rgg_scale", rgg_scale);
        rgg_nodes = 1 << rgg_scale;
        args.GetCmdLineArgument("rgg_nodes", rgg_nodes);
        args.GetCmdLineArgument("rgg_thfactor", rgg_thfactor);
        rgg_threshold = rgg_thfactor * sqrt(log(rgg_nodes) / rgg_nodes);
        args.GetCmdLineArgument("rgg_threshold", rgg_threshold);
        args.GetCmdLineArgument("rgg_vmultipiler", rgg_vmultipiler);
        args.GetCmdLineArgument("rgg_vmin", rgg_vmin);
        args.GetCmdLineArgument("rgg_seed", rgg_seed);

        CpuTimer cpu_timer;
        cpu_timer.Start();
        if (graphio::BuildRggGraph<true>(
            rgg_nodes,
            csr,
            rgg_threshold,
            g_undirected,
            rgg_vmultipiler,
            rgg_vmin,
            rgg_seed) !=0)
        {
            return 1;
        }
        cpu_timer.Stop();
        float elapsed = cpu_timer.ElapsedMillis();
        printf("graph generated: %.3f ms, threshold = %.3lf, vmultipiler = %.3lf\n", elapsed, rgg_threshold, rgg_vmultipiler);
    } else {
        // Unknown graph type
        fprintf(stderr, "Unspecified graph type\n");
        return 1;
    }

    csr.PrintHistogram();
    csr.DisplayGraph(true); //print graph with edge_value
    //util::cpu_mt::PrintCPUArray("row_offsets", csr.row_offsets,csr.nodes+1);
    //util::cpu_mt::PrintCPUArray("colum_indiece", csr.column_indices, csr.edges);
    
    csr.GetAverageEdgeValue();
    csr.GetAverageDegree();
    int max_degree;
    csr.GetNodeWithHighestDegree(max_degree);
    printf("max degree:%d\n", max_degree);

    // Run tests
    RunTests(&csr, args, num_gpus, context, gpu_idx, streams);

    return 0;
}<|MERGE_RESOLUTION|>--- conflicted
+++ resolved
@@ -265,17 +265,10 @@
     typename SizeT,
     bool     MARK_PREDECESSORS>
 void SimpleReferenceSssp(
-<<<<<<< HEAD
-    const Csr<VertexId, Value, SizeT>       &graph,
-    Value                                   *node_values,
-    VertexId                                *node_preds,
-    VertexId                                src)
-=======
     const Csr<VertexId, Value, SizeT> &graph,
     Value                             *node_values,
     VertexId                          *node_preds,
     VertexId                          src)
->>>>>>> 57842ba6
 {
     using namespace boost;
 
@@ -411,7 +404,6 @@
         Value,
         MARK_PREDECESSORS> Problem;
 
-<<<<<<< HEAD
     typedef SSSPEnactor<
         Problem,
         INSTRUMENT,
@@ -450,21 +442,6 @@
         size_t dummy;
         cudaSetDevice(gpu_idx[gpu]);
         cudaMemGetInfo(&(org_size[gpu]),&dummy);
-=======
-    // Allocate host-side arrays (for both reference and gpu-computed results)
-    Value    *reference_labels = (Value*)malloc(sizeof(Value) * graph.nodes);
-    Value    *h_labels         = (Value*)malloc(sizeof(Value) * graph.nodes);
-    Value    *reference_check_label = (g_quick) ? NULL : reference_labels;
-    VertexId *reference_preds       = NULL;
-    VertexId *h_preds               = NULL;
-    VertexId *reference_check_pred  = NULL;
-
-    if (MARK_PREDECESSORS)
-    {
-        reference_preds = (VertexId*)malloc(sizeof(VertexId) * graph.nodes);
-        h_preds         = (VertexId*)malloc(sizeof(VertexId) * graph.nodes);
-        reference_check_pred  = (g_quick) ? NULL : reference_preds;
->>>>>>> 57842ba6
     }
         
     // Allocate SSSP enactor map
@@ -523,11 +500,7 @@
     }
     elapsed /= iterations;
 
-<<<<<<< HEAD
     enactor->GetStatistics(total_queued, search_depth, avg_duty);
-=======
-    sssp_enactor.GetStatistics(total_queued, search_depth, avg_duty);
->>>>>>> 57842ba6
 
     // Copy out results
     util::GRError(problem->Extract(h_labels, h_preds), "SSSP Problem Data Extraction Failed", __FILE__, __LINE__);
@@ -607,7 +580,6 @@
     if (num_gpus>1) printf("\t in_sizing =\t %lf", max_in_sizing_);
     printf("\n");
 
-<<<<<<< HEAD
     // Cleanup
     if (org_size        ) {delete[] org_size        ; org_size         = NULL;}
     if (stats           ) {delete   stats           ; stats            = NULL;}
@@ -681,17 +653,6 @@
     else RunTests_debug
         <VertexId, Value, SizeT,
         false> (parameter);
-=======
-    // Clean up
-    if (stats)            delete stats;
-    if (csr_problem)      delete csr_problem;
-    if (reference_labels) free(reference_labels);
-    if (h_labels)         free(h_labels);
-    if (reference_preds)  free(reference_preds);
-    if (h_preds)          free(h_preds);
-
-    cudaDeviceSynchronize();
->>>>>>> 57842ba6
 }
 
 /**
@@ -717,7 +678,6 @@
     int                         *gpu_idx,
     cudaStream_t                *streams)
 {
-<<<<<<< HEAD
     string src_str = "";
     Test_Parameter *parameter = new Test_Parameter;
     
@@ -728,21 +688,7 @@
     parameter -> gpu_idx            = gpu_idx;
     parameter -> streams            = streams;
 
-=======
-    VertexId    src              = -1;  // Use whatever the specified graph-type's default is
-    std::string src_str;
-    bool        instrumented     = 0;   // Whether or not to collect instrumentation from kernels
-    int         max_grid_size    = 0;   // Maximum grid size (0: leave it up to the enactor)
-    int         num_gpus         = 1;   // Number of GPUs for multi-gpu enactor to use
-    float       max_queue_sizing = 1.0; // Max queue sizing factor
-    bool        mark_pred        = 0;   // Mark predecessor
-    int         iterations       = 1;   // Number of runs for testing
-    int         delta_factor     = 16;  // Delta factor for priority queue
-    int         traversal_mode   = -1;  // traversal mode: 0 for LB, 1 for TWC
-    g_quick                      = 0;   // Whether or not to skip ref validation
-
     // source vertex to start
->>>>>>> 57842ba6
     args.GetCmdLineArgument("src", src_str);
     if (src_str.empty()) {
         parameter->src = 0;
@@ -760,11 +706,7 @@
     args.GetCmdLineArgument("traversal-mode", parameter->traversal_mode);
     if (parameter->traversal_mode == -1)
     {
-<<<<<<< HEAD
-        parameter->traversal_mode = graph->GetAverageDegree() > 8 ? 0 : 1;
-=======
-        traversal_mode = 0;
->>>>>>> 57842ba6
+        parameter->traversal_mode = 0;
     }
 
     printf("src = %lld\n", parameter->src);
@@ -790,7 +732,6 @@
         return 1;
     }
 
-<<<<<<< HEAD
     if (args.CheckCmdLineFlag  ("device"))
     {
         std::vector<int> gpus;
@@ -820,12 +761,6 @@
     }
     printf("\n"); fflush(stdout);
     
-=======
-    int dev = 0;
-    args.GetCmdLineArgument("device", dev);
-    ContextPtr context = mgpu::CreateCudaDevice(dev);
-
->>>>>>> 57842ba6
     // Parse graph-contruction params
     g_undirected = args.CheckCmdLineFlag("undirected");
     std::string graph_type = argv[1];
@@ -847,20 +782,7 @@
     if (graph_args < 1) { Usage(); return 1; }
 
     if (graph_type == "market") {
-    // Matrix-market coordinate-formatted graph file
-
-<<<<<<< HEAD
-=======
         // Matrix-market coordinate-formatted graph file
-
-        typedef int VertexId;                   // Use as the node identifier
-        typedef unsigned int Value;             // Use as the value type
-        typedef int SizeT;                      // Use as the graph size type
-
-        Csr<VertexId, Value, SizeT> csr(false); // default for stream_from_host
-
-        if (graph_args < 1) { Usage(); return 1; }
->>>>>>> 57842ba6
         char *market_filename = (graph_args == 2) ? argv[2] : NULL;
         if (graphio::BuildMarketGraph<true>(
             market_filename, 
