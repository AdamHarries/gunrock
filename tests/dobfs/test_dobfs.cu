// ----------------------------------------------------------------
// Gunrock -- Fast and Efficient GPU Graph Library
// ----------------------------------------------------------------
// This source code is distributed under the terms of LICENSE.TXT
// in the root directory of this source distribution.
// ----------------------------------------------------------------

/**
 * @file
 * test_bfs.cu
 *
 * @brief Simple test driver program for breadth-first search.
 */

#include <stdio.h>
#include <string>
#include <deque>
#include <vector>
#include <iostream>

// Utilities and correctness-checking
#include <gunrock/util/test_utils.cuh>

// Graph construction utils
#include <gunrock/graphio/market.cuh>

// BFS includes
#include <gunrock/app/bfs/bfs_enactor.cuh>
#include <gunrock/app/bfs/bfs_problem.cuh>
#include <gunrock/app/bfs/bfs_functor.cuh>

// DOBFS includes
#include <gunrock/app/dobfs/dobfs_enactor.cuh>
#include <gunrock/app/dobfs/dobfs_problem.cuh>
#include <gunrock/app/dobfs/dobfs_functor.cuh>

// Operator includes
#include <gunrock/oprtr/advance/kernel.cuh>
#include <gunrock/oprtr/filter/kernel.cuh>

#include <moderngpu.cuh>

using namespace gunrock;
using namespace gunrock::util;
using namespace gunrock::oprtr;
using namespace gunrock::app::bfs;
using namespace gunrock::app::dobfs;


/******************************************************************************
 * Defines, constants, globals
 ******************************************************************************/

//bool g_verbose;
//bool g_undirected;
//bool g_quick;
//bool g_stream_from_host;
//float g_alpha;
//float g_beta;

/******************************************************************************
 * Housekeeping Routines
 ******************************************************************************/
void Usage()
{
    printf (
        " test_dobfs <graph type> <graph type args> [--device=<device_index>]\n"
        " [--src=<source_index>] [--instrumented] [--idempotence=<0|1>] [--v]\n"
        " [--undirected] [--iteration-num=<num>] [--quick=<0|1>] [--mark-pred]\n"
        " [--queue-sizing=<scale factor>]\n"
        "\n"
        "Graph types and args:\n"
        "  market <file>\n"
        "    Reads a Matrix-Market coordinate-formatted graph of directed / undirected\n"
        "    edges from stdin (or from the optionally-specified file).\n"
        "  --device=<device_index>   Set GPU device for running the test. [Default: 0].\n"
        "  --undirected              Treat the graph as undirected (symmetric).\n"
        "  --idempotence=<0 or 1>    Enable: 1, Disable: 0 [Default: Enable].\n"
        "  --instrumented            Keep kernels statics [Default: Disable].\n"
        "                            total_queued, search_depth and barrier duty\n"
        "                            (a relative indicator of load imbalance.)\n"
        "  --src=<source vertex id>  Begins BFS from the source [Default: 0].\n"
        "                            If randomize: from a random source vertex.\n"
        "                            If largestdegree: from largest degree vertex.\n"
        "  --quick=<0 or 1>          Skip the CPU validation: 1, or not: 0 [Default: 1].\n"
        "  --mark-pred               Keep both label info and predecessor info.\n"
        "  --queue-sizing=<factor>   Allocates a frontier queue sized at: \n"
        "                            (graph-edges * <scale factor>). [Default: 1.0]\n"
        "  --v                       Print verbose per iteration debug info.\n"
        "  --iteration-num=<number>  Number of runs to perform the test [Default: 1].\n"
        );
}

/**
 * @brief Displays the BFS result (i.e., distance from source)
 *
 * @param[in] source_path Search depth from the source for each node.
 * @param[in] preds Predecessor node id for each node.
 * @param[in] nodes Number of nodes in the graph.
 * @param[in] MARK_PREDECESSORS Whether to show predecessor of each node.
 * @param[in] ENABLE_IDEMPOTENCE Whether to enable idempotence mode.
 */
template<typename VertexId, typename SizeT>
void DisplaySolution (VertexId *source_path,
                      VertexId *preds,
                      SizeT nodes,
                      bool MARK_PREDECESSORS,
                      bool ENABLE_IDEMPOTENCE)
{
    if (nodes > 40) nodes = 40;
    printf("\nFirst %d labels of the GPU result.\n", nodes);

    printf("[");
    for (VertexId i = 0; i < nodes; ++i) {
        PrintValue(i);
        printf(":");
        PrintValue(source_path[i]);
        if (MARK_PREDECESSORS && !ENABLE_IDEMPOTENCE) {
            printf(",");
            PrintValue(preds[i]);
        }
        printf(" ");
    }
    printf("]\n");
}

/**
 * Performance/Evaluation statistics
 */

struct Stats {
    const char *name;
    Statistic rate;
    Statistic search_depth;
    Statistic redundant_work;
    Statistic duty;

    Stats() : name(NULL), rate(), search_depth(), redundant_work(), duty() {}
    Stats(const char *name) : name(name), rate(), search_depth(), redundant_work(), duty() {}
<<<<<<< HEAD
};

struct Test_Parameter : gunrock::app::TestParameter_Base {
public:
    bool          mark_predecessors ;// Whether or not to mark src-distance vs. parent vertices
    bool          enable_idempotence;// Whether or not to enable idempotence operation
    double        max_queue_sizing1 ;
    void         *inv_graph         ;
    float         alpha;
    float         beta;

    Test_Parameter()
    {
        mark_predecessors  = false;
        enable_idempotence = false;
        max_queue_sizing1  = -1.0 ;
        inv_graph          = NULL ;
        alpha              = 0.0f;
        beta               = 0.0f;
    }

    ~Test_Parameter()
    {
    }

    void Init(CommandLineArgs &args)
    {
        TestParameter_Base::Init(args);
        mark_predecessors  = args.CheckCmdLineFlag("mark-pred");
        enable_idempotence = args.CheckCmdLineFlag("idempotence");
        args.GetCmdLineArgument("queue-sizing1", max_queue_sizing1);
        args.GetCmdLineArgument("alpha", alpha);
        args.GetCmdLineArgument("beta", beta);

        if (alpha == 0.0f)
            alpha = 6.0f;
        if (beta == 0.0f)
            beta = 6.0f;

        printf("alpha:%5f, beta:%5f\n", alpha, beta);
   }
=======
>>>>>>> dc7a660e
};

/**
 * @brief Displays timing and correctness statistics
 *
 * @tparam MARK_PREDECESSORS
 * @tparam VertexId
 * @tparam Value
 * @tparam SizeT
 *
 * @param[in] stats Reference to the Stats object defined in RunTests
 * @param[in] src Source node where BFS starts
 * @param[in] h_labels Host-side vector stores computed labels for validation
 * @param[in] graph Reference to the CSR graph we process on
 * @param[in] elapsed Total elapsed kernel running time
 * @param[in] search_depth Maximum search depth of the BFS algorithm
 * @param[in] total_queued Total element queued in BFS kernel running process
 * @param[in] avg_duty Average duty of the BFS kernels
 */
template<
    bool MARK_PREDECESSORS,
    typename VertexId,
    typename Value,
    typename SizeT>
void DisplayStats(
    Stats               &stats,
    VertexId            src,
    VertexId            *h_labels,
    const Csr<VertexId, Value, SizeT> &graph,
    double              elapsed,
    VertexId            search_depth,
    long long           total_queued,
    double              avg_duty)
{
    // Compute nodes and edges visited
    SizeT edges_visited = 0;
    SizeT nodes_visited = 0;
    for (VertexId i = 0; i < graph.nodes; ++i) {
        if (h_labels[i] > -1) {
            ++nodes_visited;
            edges_visited += graph.row_offsets[i+1] - graph.row_offsets[i];
        }
    }

    double redundant_work = 0.0;
    if (total_queued > 0) {
        redundant_work = ((double) total_queued - edges_visited) / edges_visited;
        // measure duplicate edges put through queue
    }
    redundant_work *= 100;

    // Display test name
    printf("[%s] finished. ", stats.name);

    // Display statistics
    if (nodes_visited < 5) {
        printf("Fewer than 5 vertices visited.\n");
    } else {
        // Display the specific sample statistics
        double m_teps = (double) edges_visited / (elapsed * 1000.0);
        printf("\n elapsed: %.4f ms, rate: %.4f MiEdges/s", elapsed, m_teps);
        if (search_depth != 0) printf(", search_depth: %lld", (long long) search_depth);
        if (avg_duty != 0) {
            printf("\n avg CTA duty: %.2f%%", avg_duty * 100);
        }
        printf("\n src: %lld, nodes_visited: %lld, edges_visited: %lld",
               (long long) src, (long long) nodes_visited, (long long) edges_visited);
        if (total_queued > 0) {
            printf(", total queued: %lld", total_queued);
        }
        if (redundant_work > 0) {
            printf(", redundant work: %.2f%%", redundant_work);
        }
        printf("\n");
    }

}

/******************************************************************************
 * BFS Testing Routines
 *****************************************************************************/

/**
 * @brief A simple CPU-based reference BFS ranking implementation.
 *
 * @tparam VertexId
 * @tparam Value
 * @tparam SizeT
 *
 * @param[in] graph Reference to the CSR graph we process on
 * @param[in] source_path Host-side vector to store CPU computed labels for each node
 * @param[in] src Source node where BFS starts
 */
template<
    typename VertexId,
    typename Value,
    typename SizeT>
void SimpleReferenceBfs(
    const Csr<VertexId, Value, SizeT>       &graph,
    VertexId                                *source_path,
    VertexId                                src)
{
    // Initialize distances
    for (VertexId i = 0; i < graph.nodes; ++i)
    {
        source_path[i] = -1;
    }
    source_path[src] = 0;
    VertexId search_depth = 0;

    // Initialize queue for managing previously-discovered nodes
    std::deque<VertexId> frontier;
    frontier.push_back(src);

    //
    //Perform BFS
    //

    CpuTimer cpu_timer;
    cpu_timer.Start();
    while (!frontier.empty())
    {

        // Dequeue node from frontier
        VertexId dequeued_node = frontier.front();
        frontier.pop_front();
        VertexId neighbor_dist = source_path[dequeued_node] + 1;

        // Locate adjacency list
        int edges_begin = graph.row_offsets[dequeued_node];
        int edges_end = graph.row_offsets[dequeued_node + 1];

        for (int edge = edges_begin; edge < edges_end; ++edge)
        {
            //Lookup neighbor and enqueue if undiscovered
            VertexId neighbor = graph.column_indices[edge];
            if (source_path[neighbor] == -1)
            {
                source_path[neighbor] = neighbor_dist;
                if (search_depth < neighbor_dist)
                {
                    search_depth = neighbor_dist;
                }
                frontier.push_back(neighbor);
            }
        }
    }

    cpu_timer.Stop();
    float elapsed = cpu_timer.ElapsedMillis();
    search_depth++;

    printf("CPU BFS finished in %lf msec. Search depth is: %d\n",
           elapsed, search_depth);
}

/**
 * @brief Run BFS tests
 *
 * @tparam VertexId
 * @tparam Value
 * @tparam SizeT
 * @tparam INSTRUMENT
 * @tparam MARK_PREDECESSORS
 * @tparam ENABLE_IDEMPOTENCE
 *
 * @param[in] graph Reference to the CSR graph we process on
 * @param[in] inv_graph Reference to the inverse CSC graph we process on
 * @param[in] src Source node where BFS starts
 * @param[in] max_grid_size Maximum CTA occupancy
 * @param[in] num_gpus Number of GPUs
 * @param[in] max_queue_sizing Scaling factor used in edge mapping
 * @param[in] alpha Tuning parameter for switching to reverse bfs
 * @param[in] beta Tuning parameter for switching back to normal bfs
 * @param[in] iterations Number of iterations for running the test
 * @param[in] context CudaContext pointer for moderngpu APIs
 */
template <
    typename VertexId,
    typename Value,
    typename SizeT,
    bool INSTRUMENT,
    bool DEBUG,
    bool SIZE_CHECK,
    bool MARK_PREDECESSORS,
    bool ENABLE_IDEMPOTENCE>
void RunTests(Test_Parameter *parameter)
    /*Csr<VertexId, Value, SizeT> &graph,
    Csr<VertexId, Value, SizeT> &inv_graph,
    VertexId src,
    int max_grid_size,
    int num_gpus,
    double max_queue_sizing,
    float alpha,        // Tuning parameter for switching to reverse bfs
    float beta,         // Tuning parameter for switching back to normal bfs
<<<<<<< HEAD
    ContextPtr context,
    int *gpu_idx)*/
=======
    int iterations,
    CudaContext& context)
>>>>>>> dc7a660e
{
    typedef DOBFSProblem<
        VertexId,
        SizeT,
        Value,
        MARK_PREDECESSORS,
        ENABLE_IDEMPOTENCE,
        (MARK_PREDECESSORS && ENABLE_IDEMPOTENCE)> Problem; // does not use double buffer

<<<<<<< HEAD
    Csr<VertexId, Value, SizeT>
                 *graph                 = (Csr<VertexId, Value, SizeT>*)parameter->graph;
    Csr<VertexId, Value, SizeT>
                 *inv_graph             = (Csr<VertexId, Value, SizeT>*)parameter->inv_graph;
    VertexId      src                   = (VertexId)parameter -> src;
    int           max_grid_size         = parameter -> max_grid_size;
    int           num_gpus              = parameter -> num_gpus;
    double        max_queue_sizing      = parameter -> max_queue_sizing;
    //double        max_queue_sizing1     = parameter -> max_queue_sizing1;
    //double        max_in_sizing         = parameter -> max_in_sizing;
    ContextPtr   *context               = (ContextPtr*)parameter -> context;
    //std::string   partition_method      = parameter -> partition_method;
    int          *gpu_idx               = parameter -> gpu_idx;
    //cudaStream_t *streams               = parameter -> streams;
    //float         partition_factor      = parameter -> partition_factor;
    //int           partition_seed        = parameter -> partition_seed;
    bool          g_quick               = parameter -> g_quick;
    bool          g_stream_from_host    = parameter -> g_stream_from_host;
    bool          g_undirected          = parameter -> g_undirected;
    float         alpha                 = parameter -> alpha;
    float         beta                  = parameter -> beta;
    // Allocate host-side label array (for both reference and gpu-computed results)
    VertexId     *reference_labels      = (VertexId*)malloc(sizeof(VertexId) * graph->nodes);
    VertexId     *h_labels              = (VertexId*)malloc(sizeof(VertexId) * graph->nodes);
    VertexId     *reference_check       = (g_quick) ? NULL : reference_labels;
    VertexId     *h_preds               = NULL;
    if (MARK_PREDECESSORS) {
        h_preds = (VertexId*)malloc(sizeof(VertexId) * graph->nodes);
    }

    // Allocate BFS enactor map
    DOBFSEnactor<Problem, INSTRUMENT, DEBUG, SIZE_CHECK> dobfs_enactor(gpu_idx);

    // Allocate problem on GPU
    Problem *csr_problem = new Problem;

    util::GRError(csr_problem->Init(
        g_stream_from_host,
        g_undirected,
        *graph,
        *inv_graph,
        num_gpus,
        alpha,
        beta), "Problem DOBFS Initialization Failed", __FILE__, __LINE__);

    //
    // Compute reference CPU BFS solution for source-distance
    //
    if (reference_check != NULL)
    {
        printf("compute ref value\n");
        SimpleReferenceBfs(
                *graph,
                reference_check,
                src);
        printf("\n");
    }

    Stats *stats = new Stats("GPU DOBFS");

    long long           total_queued = 0;
    VertexId            search_depth = 0;
    double              avg_duty = 0.0;

    // Perform BFS
    GpuTimer gpu_timer;

    util::GRError(csr_problem->Reset(src, dobfs_enactor.GetFrontierType(), max_queue_sizing), "DOBFS Problem Data Reset Failed", __FILE__, __LINE__);
    gpu_timer.Start();
    util::GRError(dobfs_enactor.template Enact<Problem>(*context, csr_problem, src, max_grid_size), "DOBFS Problem Enact Failed", __FILE__, __LINE__);
    gpu_timer.Stop();

    dobfs_enactor.GetStatistics(total_queued, search_depth, avg_duty);

    float elapsed = gpu_timer.ElapsedMillis();

    // Copy out results
    util::GRError(csr_problem->Extract(h_labels, h_preds), "DOBFS Problem Data Extraction Failed", __FILE__, __LINE__);

    // Verify the result
    if (reference_check != NULL) {
        if (!MARK_PREDECESSORS) {
            printf("Validity: ");
            CompareResults(h_labels, reference_check, graph->nodes, true);
        }
    }
    printf("\nFirst 40 labels of the GPU result."); 
    // Display Solution
    DisplaySolution(h_labels, h_preds, graph->nodes, MARK_PREDECESSORS, ENABLE_IDEMPOTENCE);
=======
    // Allocate host-side label array (for both reference and gpu-computed results)
    VertexId    *reference_labels       = (VertexId*)malloc(sizeof(VertexId) * graph.nodes);
    VertexId    *h_labels               = (VertexId*)malloc(sizeof(VertexId) * graph.nodes);
    VertexId    *reference_check        = (g_quick) ? NULL : reference_labels;
    VertexId    *h_preds                = NULL;
    if (MARK_PREDECESSORS)
    {
        h_preds = (VertexId*)malloc(sizeof(VertexId) * graph.nodes);
    }


    // Allocate BFS enactor map
    DOBFSEnactor<INSTRUMENT> dobfs_enactor(g_verbose);

    // Allocate problem on GPU
    Problem *csr_problem = new Problem;

    util::GRError(csr_problem->Init(
                      g_stream_from_host,
                      g_undirected,
                      graph,
                      inv_graph,
                      num_gpus,
                      alpha,
                      beta),
                  "Problem DOBFS Initialization Failed", __FILE__, __LINE__);

    //
    // Compute reference CPU BFS solution for source-distance
    //
    if (reference_check != NULL)
    {
        printf("Computing reference value ...\n");
        SimpleReferenceBfs(
            graph,
            reference_check,
            src);
        printf("\n");
    }

    Stats *stats = new Stats("GPU DOBFS");

    long long           total_queued = 0;
    VertexId            search_depth = 0;
    double              avg_duty = 0.0;

    // Perform BFS
    GpuTimer gpu_timer;

    float elapsed = 0.0f;

    for (int iter=0; iter < iterations; ++iter)
    {
        util::GRError(
            csr_problem->Reset(
                src, dobfs_enactor.GetFrontierType(), max_queue_sizing),
            "DOBFS Problem Data Reset Failed", __FILE__, __LINE__);
        gpu_timer.Start();
        util::GRError(
            dobfs_enactor.template Enact<Problem>(
                context, csr_problem, src, max_grid_size),
            "DOBFS Problem Enact Failed", __FILE__, __LINE__);
        gpu_timer.Stop();
        elapsed += gpu_timer.ElapsedMillis();
    }
    elapsed /= iterations;

    dobfs_enactor.GetStatistics(total_queued, search_depth, avg_duty);

    // Copy out results
    util::GRError(
        csr_problem->Extract(h_labels, h_preds),
        "DOBFS Problem Data Extraction Failed", __FILE__, __LINE__);

    // Verify the result
    if (reference_check != NULL)
    {
        if (!MARK_PREDECESSORS)
        {
            printf("Validity: ");
            CompareResults(h_labels, reference_check, graph.nodes, true);
        }
    }

    // Display Solution
    DisplaySolution(
        h_labels, h_preds, graph.nodes, MARK_PREDECESSORS, ENABLE_IDEMPOTENCE);
>>>>>>> dc7a660e

    DisplayStats<MARK_PREDECESSORS>(
        *stats,
        src,
        h_labels,
<<<<<<< HEAD
        *graph,
=======
        graph,
>>>>>>> dc7a660e
        elapsed,
        search_depth,
        total_queued,
        avg_duty);

<<<<<<< HEAD

=======
>>>>>>> dc7a660e
    // Cleanup
    delete stats;
    if (csr_problem) delete csr_problem;
    if (reference_labels) free(reference_labels);
    if (h_labels) free(h_labels);
    if (h_preds) free(h_preds);

    cudaDeviceSynchronize();
}

/**
 * @brief RunTests entry
 *
 * @tparam VertexId
 * @tparam Value
 * @tparam SizeT
 *
 * @param[in] graph Reference to the CSR graph we process on
 * @param[in] inv_graph Reference to the CSR graph we process on
 * @param[in] args Reference to the command line arguments
 * @param[in] context CudaContext pointer for moderngpu APIs
 */
/*template <
    typename VertexId,
    typename Value,
    typename SizeT>
void RunTests(
    Csr<VertexId, Value, SizeT> &graph,
    Csr<VertexId, Value, SizeT> &inv_graph,
    CommandLineArgs &args,
    ContextPtr context,
    int *gpu_idx)
{
    VertexId    src              = -1;  // Use whatever the specified graph-type's default is
    std::string src_str;
    bool        instrumented     = 0;   // Whether or not to collect instrumentation from kernels
    bool        mark_pred        = 0;   // Whether or not to mark src-distance vs. parent vertices
    bool        idempotence      = 1;   // Whether or not to enable idempotence operation
    int         max_grid_size    = 0;   // maximum grid size (0: leave it up to the enactor)
    int         num_gpus         = 1;   // Number of GPUs for multi-gpu enactor to use
    double      max_queue_sizing = 1.0; // Maximum size scaling factor for work queues (e.g., 1.0 creates n and m-element vertex and edge frontiers).
    int         iterations       = 1;   // Number of runs
    g_quick                      = false; // Whether or not to skip reference validation

    instrumented = args.CheckCmdLineFlag("instrumented");
    args.GetCmdLineArgument("src", src_str);
    if (src_str.empty())
    {
        src = 0;
    }
    else if (src_str.compare("randomize") == 0)
    {
        src = graphio::RandomNode(graph.nodes);
<<<<<<< HEAD
    } else if (src_str.compare("largestdegree") == 0) {
        int temp;
        src = graph.GetNodeWithHighestDegree(temp);
    } else {
=======
    }
    else if (src_str.compare("largestdegree") == 0)
    {
        int temp;
        src = graph.GetNodeWithHighestDegree(temp);
    }
    else
    {
>>>>>>> dc7a660e
        args.GetCmdLineArgument("src", src);
    }

    mark_pred = args.CheckCmdLineFlag("mark-pred");
    g_verbose = args.CheckCmdLineFlag("v");
<<<<<<< HEAD
    if (instrumented) {
        if (mark_pred) {
            if (idempotence) {
                RunTests<VertexId, Value, SizeT, true, true, true>(
                        graph,
                        inv_graph,
                        src,
                        max_grid_size,
                        num_gpus,
                        max_queue_sizing,
                        g_alpha,
                        g_beta,
                        context,
                        gpu_idx);
            } else {
                RunTests<VertexId, Value, SizeT, true, true, false>(
                        graph,
                        inv_graph,
                        src,
                        max_grid_size,
                        num_gpus,
                        max_queue_sizing,
                        g_alpha,
                        g_beta,
                        context,
                        gpu_idx);
=======
    g_quick   = args.CheckCmdLineFlag("quick");

    args.GetCmdLineArgument("iteration-num", iterations);
    args.GetCmdLineArgument("grid-size", max_grid_size);
    args.GetCmdLineArgument("idempotence", idempotence);
    args.GetCmdLineArgument("queue-sizing", max_queue_sizing);
    args.GetCmdLineArgument("alpha", g_alpha);
    args.GetCmdLineArgument("beta", g_beta);

    if (g_alpha == 0.0f) g_alpha = 12.0f;
    if (g_beta == 0.0f)  g_beta  = 6.0f;

    // printf("alpha: %5f, beta: %5f\n", g_alpha, g_beta);

    if (instrumented)
    {
        if (mark_pred)
        {
            if (idempotence)
            {
                RunTests<VertexId, Value, SizeT, true, true, true>(
                    graph,
                    inv_graph,
                    src,
                    max_grid_size,
                    num_gpus,
                    max_queue_sizing,
                    g_alpha,
                    g_beta,
                    iterations,
                    context);
            }
            else
            {
                RunTests<VertexId, Value, SizeT, true, true, false>(
                    graph,
                    inv_graph,
                    src,
                    max_grid_size,
                    num_gpus,
                    max_queue_sizing,
                    g_alpha,
                    g_beta,
                    iterations,
                    context);
>>>>>>> dc7a660e
            }
        }
        else
        {
            if (idempotence)
            {
                RunTests<VertexId, Value, SizeT, true, false, true>(
<<<<<<< HEAD
                        graph,
                        inv_graph,
                        src,
                        max_grid_size,
                        num_gpus,
                        max_queue_sizing,
                        g_alpha,
                        g_beta,
                        context,
                        gpu_idx);
            } else {
                RunTests<VertexId, Value, SizeT, true, false, false>(
                        graph,
                        inv_graph,
                        src,
                        max_grid_size,
                        num_gpus,
                        max_queue_sizing,
                        g_alpha,
                        g_beta,
                        context,
                        gpu_idx);
=======
                    graph,
                    inv_graph,
                    src,
                    max_grid_size,
                    num_gpus,
                    max_queue_sizing,
                    g_alpha,
                    g_beta,
                    iterations,
                    context);
            }
            else
            {
                RunTests<VertexId, Value, SizeT, true, false, false>(
                    graph,
                    inv_graph,
                    src,
                    max_grid_size,
                    num_gpus,
                    max_queue_sizing,
                    g_alpha,
                    g_beta,
                    iterations,
                    context);
>>>>>>> dc7a660e
            }
        }
    }
    else
    {
        if (mark_pred)
        {
            if (idempotence)
            {
                RunTests<VertexId, Value, SizeT, false, true, true>(
<<<<<<< HEAD
                        graph,
                        inv_graph,
                        src,
                        max_grid_size,
                        num_gpus,
                        max_queue_sizing,
                        g_alpha,
                        g_beta,
                        context,
                        gpu_idx);
            } else {
                RunTests<VertexId, Value, SizeT, false, true, false>(
                        graph,
                        inv_graph,
                        src,
                        max_grid_size,
                        num_gpus,
                        max_queue_sizing,
                        g_alpha,
                        g_beta,
                        context,
                        gpu_idx);
=======
                    graph,
                    inv_graph,
                    src,
                    max_grid_size,
                    num_gpus,
                    max_queue_sizing,
                    g_alpha,
                    g_beta,
                    iterations,
                    context);
            }
            else
            {
                RunTests<VertexId, Value, SizeT, false, true, false>(
                    graph,
                    inv_graph,
                    src,
                    max_grid_size,
                    num_gpus,
                    max_queue_sizing,
                    g_alpha,
                    g_beta,
                    iterations,
                    context);
>>>>>>> dc7a660e
            }
        }
        else
        {
            if (idempotence)
            {
                RunTests<VertexId, Value, SizeT, false, false, true>(
<<<<<<< HEAD
                        graph,
                        inv_graph,
                        src,
                        max_grid_size,
                        num_gpus,
                        max_queue_sizing,
                        g_alpha,
                        g_beta,
                        context,
                        gpu_idx);
            } else {
                RunTests<VertexId, Value, SizeT, false, false, false>(
                        graph,
                        inv_graph,
                        src,
                        max_grid_size,
                        num_gpus,
                        max_queue_sizing,
                        g_alpha,
                        g_beta,
                        context,
                        gpu_idx);
            }
        }
    }
}*/

template <
    typename    VertexId,
    typename    Value,
    typename    SizeT,
    bool        INSTRUMENT,
    bool        DEBUG,
    bool        SIZE_CHECK,
    bool        MARK_PREDECESSORS>
void RunTests_enable_idempotence(Test_Parameter *parameter)
{
    if (parameter->enable_idempotence) RunTests
        <VertexId, Value, SizeT, INSTRUMENT, DEBUG, SIZE_CHECK, MARK_PREDECESSORS,
        true > (parameter);
   else RunTests
        <VertexId, Value, SizeT, INSTRUMENT, DEBUG, SIZE_CHECK, MARK_PREDECESSORS,
        false> (parameter);
}

template <
    typename    VertexId,
    typename    Value,
    typename    SizeT,
    bool        INSTRUMENT,
    bool        DEBUG,
    bool        SIZE_CHECK>
void RunTests_mark_predecessors(Test_Parameter *parameter)
{
    if (parameter->mark_predecessors) RunTests_enable_idempotence
        <VertexId, Value, SizeT, INSTRUMENT, DEBUG, SIZE_CHECK,
        true > (parameter);
   else RunTests_enable_idempotence
        <VertexId, Value, SizeT, INSTRUMENT, DEBUG, SIZE_CHECK,
        false> (parameter);
}

template <
    typename      VertexId,
    typename      Value,
    typename      SizeT,
    bool          INSTRUMENT,
    bool          DEBUG>
void RunTests_size_check(Test_Parameter *parameter)
{
    if (parameter->size_check) RunTests_mark_predecessors
        <VertexId, Value, SizeT, INSTRUMENT, DEBUG,
        true > (parameter);
   else RunTests_mark_predecessors
        <VertexId, Value, SizeT, INSTRUMENT, DEBUG,
        false> (parameter);
}

template <
    typename    VertexId,
    typename    Value,
    typename    SizeT,
    bool        INSTRUMENT>
void RunTests_debug(Test_Parameter *parameter)
{
    if (parameter->debug) RunTests_size_check
        <VertexId, Value, SizeT, INSTRUMENT,
        true > (parameter);
    else RunTests_size_check
        <VertexId, Value, SizeT, INSTRUMENT,
        false> (parameter);
}

template <
    typename      VertexId,
    typename      Value,
    typename      SizeT>
void RunTests_instrumented(Test_Parameter *parameter)
{
    if (parameter->instrumented) RunTests_debug
        <VertexId, Value, SizeT,
        true > (parameter);
    else RunTests_debug
        <VertexId, Value, SizeT,
        false> (parameter);
}

template <
    typename VertexId,
    typename Value,
    typename SizeT>
void RunTests(
    Csr<VertexId, Value, SizeT> *graph,
    Csr<VertexId, Value, SizeT> *inv_graph,
    CommandLineArgs             &args,
    int                          num_gpus,
    ContextPtr                  *context,
    int                         *gpu_idx,
    cudaStream_t                *streams = NULL)
{
    string src_str="";
    Test_Parameter *parameter = new Test_Parameter;   
 
    parameter -> Init(args);
    parameter -> graph              = graph;
    parameter -> inv_graph          = inv_graph;
    parameter -> num_gpus           = num_gpus;
    parameter -> context            = context;
    parameter -> gpu_idx            = gpu_idx;
    parameter -> streams            = streams;

    args.GetCmdLineArgument("src", src_str);
    if (src_str.empty()) {
        parameter->src = 0;
    } else if (src_str.compare("randomize") == 0) {
        parameter->src = graphio::RandomNode(graph->nodes);
    } else if (src_str.compare("largestdegree") == 0) {
        int temp;
        parameter->src = graph->GetNodeWithHighestDegree(temp);
    } else {
        args.GetCmdLineArgument("src", parameter->src);
    }   
    printf("src = %lld\n", (long long) parameter->src);

    RunTests_instrumented<VertexId, Value, SizeT>(parameter);
}

/******************************************************************************
* Main
******************************************************************************/

int cpp_main( int argc, char** argv)
=======
                    graph,
                    inv_graph,
                    src,
                    max_grid_size,
                    num_gpus,
                    max_queue_sizing,
                    g_alpha,
                    g_beta,
                    iterations,
                    context);
            }
            else
            {
                RunTests<VertexId, Value, SizeT, false, false, false>(
                    graph,
                    inv_graph,
                    src,
                    max_grid_size,
                    num_gpus,
                    max_queue_sizing,
                    g_alpha,
                    g_beta,
                    iterations,
                    context);
            }
        }
    }
}

/******************************************************************************
 * Main
 ******************************************************************************/
int main( int argc, char** argv)
>>>>>>> dc7a660e
{
    CommandLineArgs args(argc, argv);

    if ((argc < 2) || (args.CheckCmdLineFlag("help")))
    {
        Usage();
        return 1;
    }

    //DeviceInit(args);
    //cudaSetDeviceFlags(cudaDeviceMapHost);

    int dev = 0;
    args.GetCmdLineArgument("device", dev);
    ContextPtr context = mgpu::CreateCudaDevice(dev);

    //srand(0); // Presently deterministic
    //srand(time(NULL));

<<<<<<< HEAD
	// Parse graph-contruction params
	bool g_undirected = args.CheckCmdLineFlag("undirected");
=======
    // Parse graph-contruction params
    g_undirected = args.CheckCmdLineFlag("undirected");
>>>>>>> dc7a660e

    std::string graph_type = argv[1];
    int flags = args.ParsedArgc();
    int graph_args = argc - flags - 1;

    if (graph_args < 1)
    {
        Usage();
        return 1;
    }

    //
    // Construct graph and perform search(es)
    //

    if (graph_type == "market")
    {
        // Matrix-market coordinate-formatted graph file

        typedef int VertexId;                   // Use as the node identifier
        typedef int Value;                      // Use as the value type
        typedef int SizeT;                      // Use as the graph size type
        Csr<VertexId, Value, SizeT> csr(false); // default for stream_from_host

        Csr<VertexId, Value, SizeT> inv_csr(false);

        if (graph_args < 1) { Usage(); return 1; }

<<<<<<< HEAD
        /*if (!g_undirected) {
		    // Run tests
		    RunTests<VertexId, Value, SizeT>(csr, inv_csr, args, 1, context, &dev);
		} else {
		    RunTests<VertexId, Value, SizeT>(csr,     csr, args, 1, context, &dev);
		}*/
        RunTests<VertexId, Value, SizeT>(&csr, g_undirected? &csr : &inv_csr, args, 1, &context, &dev);
=======
        char *market_filename = (graph_args == 2) ? argv[2] : NULL;
        if (graphio::BuildMarketGraph<false>(
                market_filename,
                csr,
                g_undirected,
                false) != 0)
        {
            return 1;
        }
>>>>>>> dc7a660e

        if (!g_undirected)
        {
            if (graphio::BuildMarketGraph<false>(
                    market_filename,
                    inv_csr,
                    g_undirected,
                    true) != 0)
            {
                return 1;
            }
        }

        csr.PrintHistogram();

        if (!g_undirected)
        {
            // Run tests
            RunTests(csr, inv_csr, args, *context);
        }
        else
        {
            RunTests(csr, csr, args, *context);
        }

    }
    else
    {
        fprintf(stderr, "Unspecified graph type\n");
        return 1;
    }
    return 0;
}<|MERGE_RESOLUTION|>--- conflicted
+++ resolved
@@ -137,7 +137,6 @@
 
     Stats() : name(NULL), rate(), search_depth(), redundant_work(), duty() {}
     Stats(const char *name) : name(name), rate(), search_depth(), redundant_work(), duty() {}
-<<<<<<< HEAD
 };
 
 struct Test_Parameter : gunrock::app::TestParameter_Base {
@@ -179,8 +178,6 @@
 
         printf("alpha:%5f, beta:%5f\n", alpha, beta);
    }
-=======
->>>>>>> dc7a660e
 };
 
 /**
@@ -376,13 +373,8 @@
     double max_queue_sizing,
     float alpha,        // Tuning parameter for switching to reverse bfs
     float beta,         // Tuning parameter for switching back to normal bfs
-<<<<<<< HEAD
     ContextPtr context,
     int *gpu_idx)*/
-=======
-    int iterations,
-    CudaContext& context)
->>>>>>> dc7a660e
 {
     typedef DOBFSProblem<
         VertexId,
@@ -392,7 +384,6 @@
         ENABLE_IDEMPOTENCE,
         (MARK_PREDECESSORS && ENABLE_IDEMPOTENCE)> Problem; // does not use double buffer
 
-<<<<<<< HEAD
     Csr<VertexId, Value, SizeT>
                  *graph                 = (Csr<VertexId, Value, SizeT>*)parameter->graph;
     Csr<VertexId, Value, SizeT>
@@ -401,14 +392,9 @@
     int           max_grid_size         = parameter -> max_grid_size;
     int           num_gpus              = parameter -> num_gpus;
     double        max_queue_sizing      = parameter -> max_queue_sizing;
-    //double        max_queue_sizing1     = parameter -> max_queue_sizing1;
-    //double        max_in_sizing         = parameter -> max_in_sizing;
+    SizeT         iterations            = parameter -> iterations;
     ContextPtr   *context               = (ContextPtr*)parameter -> context;
-    //std::string   partition_method      = parameter -> partition_method;
     int          *gpu_idx               = parameter -> gpu_idx;
-    //cudaStream_t *streams               = parameter -> streams;
-    //float         partition_factor      = parameter -> partition_factor;
-    //int           partition_seed        = parameter -> partition_seed;
     bool          g_quick               = parameter -> g_quick;
     bool          g_stream_from_host    = parameter -> g_stream_from_host;
     bool          g_undirected          = parameter -> g_undirected;
@@ -455,19 +441,23 @@
 
     long long           total_queued = 0;
     VertexId            search_depth = 0;
-    double              avg_duty = 0.0;
+    double              avg_duty     = 0.0;
+    float               elapsed      = 0.0f;
 
     // Perform BFS
     GpuTimer gpu_timer;
 
-    util::GRError(csr_problem->Reset(src, dobfs_enactor.GetFrontierType(), max_queue_sizing), "DOBFS Problem Data Reset Failed", __FILE__, __LINE__);
-    gpu_timer.Start();
-    util::GRError(dobfs_enactor.template Enact<Problem>(*context, csr_problem, src, max_grid_size), "DOBFS Problem Enact Failed", __FILE__, __LINE__);
-    gpu_timer.Stop();
+    for (int iter=0; iter < iterations; ++iter)
+    {
+        util::GRError(csr_problem->Reset(src, dobfs_enactor.GetFrontierType(), max_queue_sizing), "DOBFS Problem Data Reset Failed", __FILE__, __LINE__);
+        gpu_timer.Start();
+        util::GRError(dobfs_enactor.template Enact<Problem>(*context, csr_problem, src, max_grid_size), "DOBFS Problem Enact Failed", __FILE__, __LINE__);
+        gpu_timer.Stop();
+        elapsed += gpu_timer.ElapsedMillis();
+    }
+    elapsed /= iterations;
 
     dobfs_enactor.GetStatistics(total_queued, search_depth, avg_duty);
-
-    float elapsed = gpu_timer.ElapsedMillis();
 
     // Copy out results
     util::GRError(csr_problem->Extract(h_labels, h_preds), "DOBFS Problem Data Extraction Failed", __FILE__, __LINE__);
@@ -482,114 +472,17 @@
     printf("\nFirst 40 labels of the GPU result."); 
     // Display Solution
     DisplaySolution(h_labels, h_preds, graph->nodes, MARK_PREDECESSORS, ENABLE_IDEMPOTENCE);
-=======
-    // Allocate host-side label array (for both reference and gpu-computed results)
-    VertexId    *reference_labels       = (VertexId*)malloc(sizeof(VertexId) * graph.nodes);
-    VertexId    *h_labels               = (VertexId*)malloc(sizeof(VertexId) * graph.nodes);
-    VertexId    *reference_check        = (g_quick) ? NULL : reference_labels;
-    VertexId    *h_preds                = NULL;
-    if (MARK_PREDECESSORS)
-    {
-        h_preds = (VertexId*)malloc(sizeof(VertexId) * graph.nodes);
-    }
-
-
-    // Allocate BFS enactor map
-    DOBFSEnactor<INSTRUMENT> dobfs_enactor(g_verbose);
-
-    // Allocate problem on GPU
-    Problem *csr_problem = new Problem;
-
-    util::GRError(csr_problem->Init(
-                      g_stream_from_host,
-                      g_undirected,
-                      graph,
-                      inv_graph,
-                      num_gpus,
-                      alpha,
-                      beta),
-                  "Problem DOBFS Initialization Failed", __FILE__, __LINE__);
-
-    //
-    // Compute reference CPU BFS solution for source-distance
-    //
-    if (reference_check != NULL)
-    {
-        printf("Computing reference value ...\n");
-        SimpleReferenceBfs(
-            graph,
-            reference_check,
-            src);
-        printf("\n");
-    }
-
-    Stats *stats = new Stats("GPU DOBFS");
-
-    long long           total_queued = 0;
-    VertexId            search_depth = 0;
-    double              avg_duty = 0.0;
-
-    // Perform BFS
-    GpuTimer gpu_timer;
-
-    float elapsed = 0.0f;
-
-    for (int iter=0; iter < iterations; ++iter)
-    {
-        util::GRError(
-            csr_problem->Reset(
-                src, dobfs_enactor.GetFrontierType(), max_queue_sizing),
-            "DOBFS Problem Data Reset Failed", __FILE__, __LINE__);
-        gpu_timer.Start();
-        util::GRError(
-            dobfs_enactor.template Enact<Problem>(
-                context, csr_problem, src, max_grid_size),
-            "DOBFS Problem Enact Failed", __FILE__, __LINE__);
-        gpu_timer.Stop();
-        elapsed += gpu_timer.ElapsedMillis();
-    }
-    elapsed /= iterations;
-
-    dobfs_enactor.GetStatistics(total_queued, search_depth, avg_duty);
-
-    // Copy out results
-    util::GRError(
-        csr_problem->Extract(h_labels, h_preds),
-        "DOBFS Problem Data Extraction Failed", __FILE__, __LINE__);
-
-    // Verify the result
-    if (reference_check != NULL)
-    {
-        if (!MARK_PREDECESSORS)
-        {
-            printf("Validity: ");
-            CompareResults(h_labels, reference_check, graph.nodes, true);
-        }
-    }
-
-    // Display Solution
-    DisplaySolution(
-        h_labels, h_preds, graph.nodes, MARK_PREDECESSORS, ENABLE_IDEMPOTENCE);
->>>>>>> dc7a660e
 
     DisplayStats<MARK_PREDECESSORS>(
         *stats,
         src,
         h_labels,
-<<<<<<< HEAD
         *graph,
-=======
-        graph,
->>>>>>> dc7a660e
         elapsed,
         search_depth,
         total_queued,
         avg_duty);
 
-<<<<<<< HEAD
-
-=======
->>>>>>> dc7a660e
     // Cleanup
     delete stats;
     if (csr_problem) delete csr_problem;
@@ -599,293 +492,6 @@
 
     cudaDeviceSynchronize();
 }
-
-/**
- * @brief RunTests entry
- *
- * @tparam VertexId
- * @tparam Value
- * @tparam SizeT
- *
- * @param[in] graph Reference to the CSR graph we process on
- * @param[in] inv_graph Reference to the CSR graph we process on
- * @param[in] args Reference to the command line arguments
- * @param[in] context CudaContext pointer for moderngpu APIs
- */
-/*template <
-    typename VertexId,
-    typename Value,
-    typename SizeT>
-void RunTests(
-    Csr<VertexId, Value, SizeT> &graph,
-    Csr<VertexId, Value, SizeT> &inv_graph,
-    CommandLineArgs &args,
-    ContextPtr context,
-    int *gpu_idx)
-{
-    VertexId    src              = -1;  // Use whatever the specified graph-type's default is
-    std::string src_str;
-    bool        instrumented     = 0;   // Whether or not to collect instrumentation from kernels
-    bool        mark_pred        = 0;   // Whether or not to mark src-distance vs. parent vertices
-    bool        idempotence      = 1;   // Whether or not to enable idempotence operation
-    int         max_grid_size    = 0;   // maximum grid size (0: leave it up to the enactor)
-    int         num_gpus         = 1;   // Number of GPUs for multi-gpu enactor to use
-    double      max_queue_sizing = 1.0; // Maximum size scaling factor for work queues (e.g., 1.0 creates n and m-element vertex and edge frontiers).
-    int         iterations       = 1;   // Number of runs
-    g_quick                      = false; // Whether or not to skip reference validation
-
-    instrumented = args.CheckCmdLineFlag("instrumented");
-    args.GetCmdLineArgument("src", src_str);
-    if (src_str.empty())
-    {
-        src = 0;
-    }
-    else if (src_str.compare("randomize") == 0)
-    {
-        src = graphio::RandomNode(graph.nodes);
-<<<<<<< HEAD
-    } else if (src_str.compare("largestdegree") == 0) {
-        int temp;
-        src = graph.GetNodeWithHighestDegree(temp);
-    } else {
-=======
-    }
-    else if (src_str.compare("largestdegree") == 0)
-    {
-        int temp;
-        src = graph.GetNodeWithHighestDegree(temp);
-    }
-    else
-    {
->>>>>>> dc7a660e
-        args.GetCmdLineArgument("src", src);
-    }
-
-    mark_pred = args.CheckCmdLineFlag("mark-pred");
-    g_verbose = args.CheckCmdLineFlag("v");
-<<<<<<< HEAD
-    if (instrumented) {
-        if (mark_pred) {
-            if (idempotence) {
-                RunTests<VertexId, Value, SizeT, true, true, true>(
-                        graph,
-                        inv_graph,
-                        src,
-                        max_grid_size,
-                        num_gpus,
-                        max_queue_sizing,
-                        g_alpha,
-                        g_beta,
-                        context,
-                        gpu_idx);
-            } else {
-                RunTests<VertexId, Value, SizeT, true, true, false>(
-                        graph,
-                        inv_graph,
-                        src,
-                        max_grid_size,
-                        num_gpus,
-                        max_queue_sizing,
-                        g_alpha,
-                        g_beta,
-                        context,
-                        gpu_idx);
-=======
-    g_quick   = args.CheckCmdLineFlag("quick");
-
-    args.GetCmdLineArgument("iteration-num", iterations);
-    args.GetCmdLineArgument("grid-size", max_grid_size);
-    args.GetCmdLineArgument("idempotence", idempotence);
-    args.GetCmdLineArgument("queue-sizing", max_queue_sizing);
-    args.GetCmdLineArgument("alpha", g_alpha);
-    args.GetCmdLineArgument("beta", g_beta);
-
-    if (g_alpha == 0.0f) g_alpha = 12.0f;
-    if (g_beta == 0.0f)  g_beta  = 6.0f;
-
-    // printf("alpha: %5f, beta: %5f\n", g_alpha, g_beta);
-
-    if (instrumented)
-    {
-        if (mark_pred)
-        {
-            if (idempotence)
-            {
-                RunTests<VertexId, Value, SizeT, true, true, true>(
-                    graph,
-                    inv_graph,
-                    src,
-                    max_grid_size,
-                    num_gpus,
-                    max_queue_sizing,
-                    g_alpha,
-                    g_beta,
-                    iterations,
-                    context);
-            }
-            else
-            {
-                RunTests<VertexId, Value, SizeT, true, true, false>(
-                    graph,
-                    inv_graph,
-                    src,
-                    max_grid_size,
-                    num_gpus,
-                    max_queue_sizing,
-                    g_alpha,
-                    g_beta,
-                    iterations,
-                    context);
->>>>>>> dc7a660e
-            }
-        }
-        else
-        {
-            if (idempotence)
-            {
-                RunTests<VertexId, Value, SizeT, true, false, true>(
-<<<<<<< HEAD
-                        graph,
-                        inv_graph,
-                        src,
-                        max_grid_size,
-                        num_gpus,
-                        max_queue_sizing,
-                        g_alpha,
-                        g_beta,
-                        context,
-                        gpu_idx);
-            } else {
-                RunTests<VertexId, Value, SizeT, true, false, false>(
-                        graph,
-                        inv_graph,
-                        src,
-                        max_grid_size,
-                        num_gpus,
-                        max_queue_sizing,
-                        g_alpha,
-                        g_beta,
-                        context,
-                        gpu_idx);
-=======
-                    graph,
-                    inv_graph,
-                    src,
-                    max_grid_size,
-                    num_gpus,
-                    max_queue_sizing,
-                    g_alpha,
-                    g_beta,
-                    iterations,
-                    context);
-            }
-            else
-            {
-                RunTests<VertexId, Value, SizeT, true, false, false>(
-                    graph,
-                    inv_graph,
-                    src,
-                    max_grid_size,
-                    num_gpus,
-                    max_queue_sizing,
-                    g_alpha,
-                    g_beta,
-                    iterations,
-                    context);
->>>>>>> dc7a660e
-            }
-        }
-    }
-    else
-    {
-        if (mark_pred)
-        {
-            if (idempotence)
-            {
-                RunTests<VertexId, Value, SizeT, false, true, true>(
-<<<<<<< HEAD
-                        graph,
-                        inv_graph,
-                        src,
-                        max_grid_size,
-                        num_gpus,
-                        max_queue_sizing,
-                        g_alpha,
-                        g_beta,
-                        context,
-                        gpu_idx);
-            } else {
-                RunTests<VertexId, Value, SizeT, false, true, false>(
-                        graph,
-                        inv_graph,
-                        src,
-                        max_grid_size,
-                        num_gpus,
-                        max_queue_sizing,
-                        g_alpha,
-                        g_beta,
-                        context,
-                        gpu_idx);
-=======
-                    graph,
-                    inv_graph,
-                    src,
-                    max_grid_size,
-                    num_gpus,
-                    max_queue_sizing,
-                    g_alpha,
-                    g_beta,
-                    iterations,
-                    context);
-            }
-            else
-            {
-                RunTests<VertexId, Value, SizeT, false, true, false>(
-                    graph,
-                    inv_graph,
-                    src,
-                    max_grid_size,
-                    num_gpus,
-                    max_queue_sizing,
-                    g_alpha,
-                    g_beta,
-                    iterations,
-                    context);
->>>>>>> dc7a660e
-            }
-        }
-        else
-        {
-            if (idempotence)
-            {
-                RunTests<VertexId, Value, SizeT, false, false, true>(
-<<<<<<< HEAD
-                        graph,
-                        inv_graph,
-                        src,
-                        max_grid_size,
-                        num_gpus,
-                        max_queue_sizing,
-                        g_alpha,
-                        g_beta,
-                        context,
-                        gpu_idx);
-            } else {
-                RunTests<VertexId, Value, SizeT, false, false, false>(
-                        graph,
-                        inv_graph,
-                        src,
-                        max_grid_size,
-                        num_gpus,
-                        max_queue_sizing,
-                        g_alpha,
-                        g_beta,
-                        context,
-                        gpu_idx);
-            }
-        }
-    }
-}*/
 
 template <
     typename    VertexId,
@@ -1011,42 +617,7 @@
 * Main
 ******************************************************************************/
 
-int cpp_main( int argc, char** argv)
-=======
-                    graph,
-                    inv_graph,
-                    src,
-                    max_grid_size,
-                    num_gpus,
-                    max_queue_sizing,
-                    g_alpha,
-                    g_beta,
-                    iterations,
-                    context);
-            }
-            else
-            {
-                RunTests<VertexId, Value, SizeT, false, false, false>(
-                    graph,
-                    inv_graph,
-                    src,
-                    max_grid_size,
-                    num_gpus,
-                    max_queue_sizing,
-                    g_alpha,
-                    g_beta,
-                    iterations,
-                    context);
-            }
-        }
-    }
-}
-
-/******************************************************************************
- * Main
- ******************************************************************************/
 int main( int argc, char** argv)
->>>>>>> dc7a660e
 {
     CommandLineArgs args(argc, argv);
 
@@ -1066,13 +637,8 @@
     //srand(0); // Presently deterministic
     //srand(time(NULL));
 
-<<<<<<< HEAD
 	// Parse graph-contruction params
 	bool g_undirected = args.CheckCmdLineFlag("undirected");
-=======
-    // Parse graph-contruction params
-    g_undirected = args.CheckCmdLineFlag("undirected");
->>>>>>> dc7a660e
 
     std::string graph_type = argv[1];
     int flags = args.ParsedArgc();
@@ -1101,15 +667,6 @@
 
         if (graph_args < 1) { Usage(); return 1; }
 
-<<<<<<< HEAD
-        /*if (!g_undirected) {
-		    // Run tests
-		    RunTests<VertexId, Value, SizeT>(csr, inv_csr, args, 1, context, &dev);
-		} else {
-		    RunTests<VertexId, Value, SizeT>(csr,     csr, args, 1, context, &dev);
-		}*/
-        RunTests<VertexId, Value, SizeT>(&csr, g_undirected? &csr : &inv_csr, args, 1, &context, &dev);
-=======
         char *market_filename = (graph_args == 2) ? argv[2] : NULL;
         if (graphio::BuildMarketGraph<false>(
                 market_filename,
@@ -1119,7 +676,6 @@
         {
             return 1;
         }
->>>>>>> dc7a660e
 
         if (!g_undirected)
         {
@@ -1135,16 +691,7 @@
 
         csr.PrintHistogram();
 
-        if (!g_undirected)
-        {
-            // Run tests
-            RunTests(csr, inv_csr, args, *context);
-        }
-        else
-        {
-            RunTests(csr, csr, args, *context);
-        }
-
+        RunTests<VertexId, Value, SizeT>(&csr, g_undirected? &csr : &inv_csr, args, 1, &context, &dev);
     }
     else
     {
