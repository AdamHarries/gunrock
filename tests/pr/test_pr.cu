--- conflicted
+++ resolved
@@ -54,23 +54,10 @@
  * Defines, constants, globals
  ******************************************************************************/
 
-<<<<<<< HEAD
 template <typename VertexId, typename Value>
 struct RankPair {
     VertexId        vertex_id;
     Value           page_rank;
-=======
-bool g_verbose;
-bool g_undirected;
-bool g_quick;
-bool g_stream_from_host;
-
-template<typename VertexId, typename Value>
-struct RankPair
-{
-    VertexId vertex_id;
-    Value    page_rank;
->>>>>>> dc7a660e
 
     RankPair(VertexId vertex_id, Value page_rank) :
         vertex_id(vertex_id), page_rank(page_rank) {}
@@ -86,15 +73,15 @@
 
 struct Test_Parameter : gunrock::app::TestParameter_Base {
 public:
-    float               delta    ;//           = 0.85f;  // Use whatever the specified graph-type's default is
-    float               error    ;//           = 0.01f;  // Error threshold
-    int                 max_iter ;//           = 20;
-    int                 traversal_mode;
-
+    float    delta          ; //= 0.85f; // Use whatever the specified graph-type's default is
+    float    error          ; //= 0.01f; // Error threshold
+    int      max_iter       ; //= 50;    // Maximum number of iteration
+    int      traversal_mode ; //= -1;    // Load-balacned or Dynamic cooperative
+    
     Test_Parameter() {
         delta = 0.85f;
         error = 0.01f;
-        max_iter = 20;
+        max_iter = 50;
         src      = -1;
         traversal_mode = -1;
     }   
@@ -131,41 +118,6 @@
         "  and barrier duty (a relative indicator of load imbalance.)\n"
         "  --quick If set will skip the CPU validation code. Default: 0\n"
         );
-<<<<<<< HEAD
- }
-
- /**
-  * @brief Displays the BFS result (i.e., distance from source)
-  *
-  * @param[in] source_path Search depth from the source for each node.
-  * @param[in] nodes Number of nodes in the graph.
-  */
- template<typename VertexId, typename Value, typename SizeT>
- void DisplaySolution(VertexId *node_id, Value *rank, SizeT nodes)
- { 
-     // Print out at most top 10 largest components
-     int top = (nodes < 10) ? nodes : 10;
-     printf("Top %d Page Ranks:\n", top);
-     for (int i = 0; i < top; ++i)
-     {
-         printf("Vertex ID: %d, Page Rank: %5f\n", node_id[i], rank[i]);
-     } 
- }
-
- /**
-  * Performance/Evaluation statistics
-  */ 
-
-struct Stats {
-    const char *name;
-    Statistic rate;
-    Statistic search_depth;
-    Statistic redundant_work;
-    Statistic duty;
-
-    Stats() : name(NULL), rate(), search_depth(), redundant_work(), duty() {}
-    Stats(const char *name) : name(name), rate(), search_depth(), redundant_work(), duty() {}
-=======
 }
 
 /**
@@ -201,7 +153,6 @@
     Stats() : name(NULL), rate(), search_depth(), redundant_work(), duty() {}
     Stats(const char *name) :
         name(name), rate(), search_depth(), redundant_work(), duty() {}
->>>>>>> dc7a660e
 };
 
 /**
@@ -267,6 +218,7 @@
         printf("CORRECT");
     return flag;
 }
+
 /**
  * @brief Displays timing and correctness statistics
  *
@@ -297,15 +249,11 @@
     printf("[%s] finished.", stats.name);
     printf("\n elapsed: %.4f ms", elapsed);
 
-<<<<<<< HEAD
     // Display the specific sample statistics
     printf(" elapsed: %.3f ms", elapsed);
     printf(", #edges visited: %lld", total_queued);
-    if (avg_duty != 0) {
-=======
     if (avg_duty != 0)
     {
->>>>>>> dc7a660e
         printf("\n avg CTA duty: %.2f%%", avg_duty * 100);
     }
 
@@ -313,10 +261,6 @@
     printf("\n");
 }
 
-<<<<<<< HEAD
-
-=======
->>>>>>> dc7a660e
 /******************************************************************************
  * PageRank Testing Routines
  *****************************************************************************/
@@ -339,22 +283,6 @@
     typename VertexId,
     typename Value,
     typename SizeT>
-<<<<<<< HEAD
-void SimpleReferencePr(
-    Csr<VertexId, Value, SizeT>             &graph,
-    VertexId                                *node_id,
-    Value                                   *rank,
-    Value                                   delta,
-    Value                                   error,
-    SizeT                                   max_iter,
-    bool                                    directed) 
-{
-    using namespace boost;
-
-    //Preparation
-    typedef adjacency_list<vecS, vecS, bidirectionalS, 
-                           no_property, property<edge_index_t, int> > Graph;
-=======
 void SimpleReferencePageRank(
     const Csr<VertexId, Value, SizeT> &graph,
     VertexId                          *node_id,
@@ -369,7 +297,6 @@
     // Preparation
     typedef adjacency_list< vecS, vecS, bidirectionalS, no_property,
                             property<edge_index_t, int> > Graph;
->>>>>>> dc7a660e
 
     Graph g;
 
@@ -389,15 +316,7 @@
 
     CpuTimer cpu_timer;
     cpu_timer.Start();
-<<<<<<< HEAD
-
-    if (!directed)
-    {
-        remove_dangling_links(g);
-        printf("finished remove dangling links.\n");
-    }
-
-=======
+
     /*
     if (!directed)
     {
@@ -405,7 +324,6 @@
         printf("finished removing dangling links.\n");
     }
     */
->>>>>>> dc7a660e
     std::vector<Value> ranks(num_vertices(g));
     page_rank(g, make_iterator_property_map(
                   ranks.begin(),
@@ -420,28 +338,6 @@
         rank[i] = ranks[i];
     }
 
-<<<<<<< HEAD
-    //sort the top page ranks
-    RankPair<SizeT, Value> *pr_list = 
-        (RankPair<SizeT, Value>*)malloc(
-            sizeof(RankPair<SizeT, Value>) * num_vertices(g));
-     for (int i = 0; i < num_vertices(g); ++i)
-     {
-         pr_list[i].vertex_id = i;
-         pr_list[i].page_rank = rank[i];
-     }
-     std::stable_sort(pr_list, pr_list + num_vertices(g), PRCompare<RankPair<SizeT, Value> >);
-
-     for (int i = 0; i < num_vertices(g); ++i)
-     {
-         node_id[i] = pr_list[i].vertex_id;
-         rank[i] = pr_list[i].page_rank;
-     }
-
-    free(pr_list);
-    
-    printf("CPU PR finished in %lf msec.\n", elapsed);
-=======
     // Sort the top ranked vertices
     RankPair<SizeT, Value> *pr_list =
         (RankPair<SizeT, Value>*)malloc(
@@ -462,7 +358,6 @@
 
     free(pr_list);
     printf("CPU PageRank finished in %lf msec.\n", elapsed);
->>>>>>> dc7a660e
 }
 
 /**
@@ -488,7 +383,6 @@
     typename VertexId,
     typename Value,
     typename SizeT,
-<<<<<<< HEAD
     bool INSTRUMENT,
     bool DEBUG,
     bool SIZE_CHECK>
@@ -525,14 +419,15 @@
     Value         delta              = parameter -> delta;
     Value         error              = parameter -> error;
     SizeT         max_iter           = parameter -> max_iter;
+    SizeT         iterations         = parameter -> iterations;
     int           traversal_mode     = parameter -> traversal_mode;
     size_t       *org_size           = new size_t  [num_gpus];
     // Allocate host-side label array (for both reference and gpu-computed results)
-    Value        *reference_rank     = new Value   [graph->nodes];
+    Value        *ref_rank           = new Value   [graph->nodes];
     Value        *h_rank             = new Value   [graph->nodes];
     VertexId     *h_node_id          = new VertexId[graph->nodes];
-    VertexId     *reference_node_id  = new VertexId[graph->nodes];
-    Value        *reference_check    = (g_quick) ? NULL : reference_rank;
+    VertexId     *ref_node_id        = new VertexId[graph->nodes];
+    Value        *ref_check          = (g_quick) ? NULL : ref_rank;
 
     for (int gpu=0; gpu<num_gpus; gpu++)
     {
@@ -541,7 +436,7 @@
         cudaMemGetInfo(&(org_size[gpu]), &dummy);
     }
 
-    // Allocate BFS enactor map
+    // Allocate PageRank enactor map
     PrEnactor* enactor = new PrEnactor(num_gpus, gpu_idx);
 
     // Allocate problem on GPU
@@ -563,23 +458,28 @@
     Stats *stats = new Stats("GPU PageRank");
 
     long long           total_queued = 0;
-    double              avg_duty = 0.0;
-
-    // Perform BFS
-    GpuTimer gpu_timer;
-
-    util::GRError(problem->Reset(src, delta, error, max_iter, enactor->GetFrontierType(), max_queue_sizing), "pr Problem Data Reset Failed", __FILE__, __LINE__);
-    util::GRError(enactor->Reset(), "PR Enactor Reset Reset failed", __FILE__, __LINE__);
-    
-    printf("_________________________________________\n");fflush(stdout);
-    gpu_timer.Start();
-    util::GRError(enactor->Enact(traversal_mode), "pr Problem Enact Failed", __FILE__, __LINE__);
-    gpu_timer.Stop();
-    printf("-----------------------------------------\n");fflush(stdout);
-
-    enactor->GetStatistics(total_queued, avg_duty);
-
-    float elapsed = gpu_timer.ElapsedMillis();
+    long long           num_iter     = 0;
+    double              avg_duty     = 0.0;
+    float               elapsed      = 0.0f;
+
+    // Perform PageRank
+    CpuTimer cpu_timer;
+
+    for (int iter = 0; iter < iterations; ++iter)
+    {
+        util::GRError(problem->Reset(src, delta, error, max_iter, enactor->GetFrontierType(), max_queue_sizing), "pr Problem Data Reset Failed", __FILE__, __LINE__);
+        util::GRError(enactor->Reset(), "PR Enactor Reset Reset failed", __FILE__, __LINE__);
+        
+        printf("_________________________________________\n");fflush(stdout);
+        cpu_timer.Start();
+        util::GRError(enactor->Enact(traversal_mode), "pr Problem Enact Failed", __FILE__, __LINE__);
+        cpu_timer.Stop();
+        printf("-----------------------------------------\n");fflush(stdout);
+        elapsed += cpu_timer.ElapsedMillis();
+    }
+    elapsed /= iterations;
+
+    enactor->GetStatistics(total_queued, avg_duty, num_iter);
 
     // Copy out results
     util::GRError(problem->Extract(h_rank, h_node_id), "PageRank Problem Data Extraction Failed", __FILE__, __LINE__);
@@ -594,13 +494,13 @@
     //
     // Compute reference CPU PR solution for source-distance
     //
-    if (reference_check != NULL && total_pr > 0)
-    {
-        printf("compute ref value\n");
-        SimpleReferencePr <VertexId, Value, SizeT> (
+    if (ref_check != NULL && total_pr > 0)
+    {
+        printf("Computing reference value ...\n");
+        SimpleReferencePageRank <VertexId, Value, SizeT> (
                 *graph,
-                reference_node_id,
-                reference_check,
+                ref_node_id,
+                ref_check,
                 delta,
                 error,
                 max_iter,
@@ -609,9 +509,9 @@
     }
 
     // Verify the result
-    if (reference_check != NULL && total_pr > 0) {
+    if (ref_check != NULL && total_pr > 0) {
         printf("Validity Rank: ");
-        int errors_count = CompareResults_(h_rank, reference_check, graph->nodes, true);
+        int errors_count = CompareResults_(h_rank, ref_check, graph->nodes, true);
         if (errors_count > 0) printf("number of errors : %lld\n",(long long) errors_count);
 
         /*printf("Validity node_id: ");
@@ -628,7 +528,8 @@
         *graph,
         elapsed,
         total_queued,
-        avg_duty);
+        avg_duty,
+        num_iter);
 
     printf("\n\tMemory Usage(B)\t");
     for (int gpu=0;gpu<num_gpus;gpu++)
@@ -669,14 +570,14 @@
     printf("\n");
 
     // Cleanup
-    if (stats            ) {delete   stats            ; stats             = NULL;}
-    if (org_size         ) {delete   org_size         ; org_size          = NULL;}
-    if (problem          ) {delete   problem          ; problem           = NULL;}
-    if (enactor          ) {delete   enactor          ; enactor           = NULL;}
-    if (reference_rank   ) {delete[] reference_rank   ; reference_rank    = NULL;}
-    if (reference_node_id) {delete[] reference_node_id; reference_node_id = NULL;}
-    if (h_rank           ) {delete[] h_rank           ; h_rank            = NULL;}
-    if (h_node_id        ) {delete[] h_node_id        ; h_node_id         = NULL;}
+    if (stats      ) {delete   stats      ; stats       = NULL;}
+    if (org_size   ) {delete   org_size   ; org_size    = NULL;}
+    if (problem    ) {delete   problem    ; problem     = NULL;}
+    if (enactor    ) {delete   enactor    ; enactor     = NULL;}
+    if (ref_rank   ) {delete[] ref_rank   ; ref_rank    = NULL;}
+    if (ref_node_id) {delete[] ref_node_id; ref_node_id = NULL;}
+    if (h_rank     ) {delete[] h_rank     ; h_rank      = NULL;}
+    if (h_node_id  ) {delete[] h_node_id  ; h_node_id   = NULL;}
 
     //cudaDeviceSynchronize();
 }
@@ -710,123 +611,6 @@
     else RunTests_size_check
         <VertexId, Value, SizeT, INSTRUMENT,
         false> (parameter);
-=======
-    bool INSTRUMENT>
-void RunTests(
-    const Csr<VertexId, Value, SizeT> &graph,
-    VertexId     src,
-    Value        delta,
-    Value        error,
-    SizeT        max_iter,
-    int          max_grid_size,
-    int          num_gpus,
-    int          iterations,
-    int          traversal_mode,
-    CudaContext& context)
-{
-    typedef PRProblem<VertexId, SizeT, Value> Problem;
-
-    // Allocate host-side arrays (for both reference and gpu-computed results)
-    Value    *ref_rank    = (Value*)malloc(sizeof(Value) * graph.nodes);
-    Value    *h_rank      = (Value*)malloc(sizeof(Value) * graph.nodes);
-    VertexId *h_node_id   = (VertexId*)malloc(sizeof(VertexId) * graph.nodes);
-    VertexId *ref_node_id = (VertexId*)malloc(sizeof(VertexId) * graph.nodes);
-    Value    *ref_check   = (g_quick) ? NULL : ref_rank;
-
-    // Allocate PageRank enactor map
-    PREnactor<INSTRUMENT> pr_enactor(g_verbose);
-
-    // Allocate problem on GPU
-    Problem *csr_problem = new Problem;
-    util::GRError(csr_problem->Init(
-                      g_stream_from_host,
-                      graph,
-                      num_gpus),
-                  "Problem pr Initialization Failed", __FILE__, __LINE__);
-
-    Stats *stats = new Stats("GPU PageRank");
-
-    long long total_queued = 0;
-    long long num_iter     = 0;
-    double    avg_duty     = 0.0;
-
-    // Perform PageRank
-    GpuTimer gpu_timer;
-
-    float elapsed = 0.0f;
-
-    for (int iter = 0; iter < iterations; ++iter)
-    {
-        util::GRError(
-            csr_problem->Reset(src, delta, error, pr_enactor.GetFrontierType()),
-            "pr Problem Data Reset Failed", __FILE__, __LINE__);
-        gpu_timer.Start();
-        util::GRError(
-            pr_enactor.template Enact<Problem>(
-                context, csr_problem, max_iter, traversal_mode, max_grid_size),
-            "pr Problem Enact Failed", __FILE__, __LINE__);
-        gpu_timer.Stop();
-        elapsed += gpu_timer.ElapsedMillis();
-    }
-    elapsed /= iterations;
-
-    pr_enactor.GetStatistics(total_queued, avg_duty, num_iter);
-
-    // Copy out results
-    util::GRError(
-        csr_problem->Extract(h_rank, h_node_id),
-        "PageRank Problem Data Extraction Failed", __FILE__, __LINE__);
-
-    float total_pr = 0;
-    for (int i = 0; i < graph.nodes; ++i)
-    {
-        total_pr += h_rank[i];
-    }
-
-    //
-    // Compute reference CPU PR solution for source-distance
-    //
-    if (ref_check != NULL && total_pr > 0)
-    {
-        printf("Computing reference value ...\n");
-        SimpleReferencePageRank(
-            graph,
-            ref_node_id,
-            ref_check,
-            delta,
-            error,
-            max_iter,
-            !g_undirected);
-        printf("\n");
-    }
-
-    // Verify the result
-    if (ref_check != NULL && total_pr > 0)
-    {
-        printf("Validity: ");
-        CompareResults(h_rank, ref_check, graph.nodes, true);
-    }
-
-    // Display Solution
-    DisplaySolution(h_node_id, h_rank, graph.nodes);
-
-    DisplayStats(
-        *stats,
-        h_rank,
-        graph,
-        elapsed,
-        total_queued,
-        avg_duty,
-        num_iter);
-
-    // Cleanup
-    delete stats;
-    if (csr_problem) delete csr_problem;
-    if (ref_check) free(ref_check);
-    if (h_rank) free(h_rank);
-
-    cudaDeviceSynchronize();
->>>>>>> dc7a660e
 }
 
 /**
@@ -846,80 +630,20 @@
     typename SizeT>
 void RunTests(Test_Parameter* parameter)
 {
-<<<<<<< HEAD
     if (parameter->instrumented) RunTests_debug
         <VertexId, Value, SizeT,
         true > (parameter);
     else RunTests_debug
         <VertexId, Value, SizeT,
         false> (parameter);
-=======
-    Value    delta          = 0.85f; // Use whatever the specified graph-type's default is
-    Value    error          = 0.01f; // Error threshold
-    SizeT    max_iter       = 50;    // Maximum number of iteration
-    bool     instrumented   = false; // Whether or not to collect instrumentation from kernels
-    int      max_grid_size  = 0;     // maximum grid size (0: leave it up to the enactor)
-    int      num_gpus       = 1;     // Number of GPUs for multi-gpu enactor to use
-    VertexId src            = -1;    // Source vertex
-    int      iterations     = 1;     // Number of runs for testing
-    int      traversal_mode = -1;    // Load-balacned or Dynamic cooperative
-    g_quick                 = false; // Whether or not to skip ref validation
-
-    // Determine traversal method according to graph topology
-    args.GetCmdLineArgument("traversal-mode", traversal_mode);
-    if (traversal_mode == -1)
-    {
-        traversal_mode = graph.GetAverageDegree() > 3 ? 0 : 1;
-    }
-
-    instrumented = args.CheckCmdLineFlag("instrumented");
-    g_verbose = args.CheckCmdLineFlag("v");
-    g_quick = args.CheckCmdLineFlag("quick");
-
-    args.GetCmdLineArgument("delta", delta);
-    args.GetCmdLineArgument("error", error);
-    args.GetCmdLineArgument("max-iter", max_iter);
-    args.GetCmdLineArgument("src", src);
-    args.GetCmdLineArgument("iteration-num", iterations);
-
-    if (instrumented)
-    {
-        RunTests<VertexId, Value, SizeT, true>(
-            graph,
-            src,
-            delta,
-            error,
-            max_iter,
-            max_grid_size,
-            num_gpus,
-            iterations,
-            traversal_mode,
-            context);
-    }
-    else
-    {
-        RunTests<VertexId, Value, SizeT, false>(
-            graph,
-            src,
-            delta,
-            error,
-            max_iter,
-            max_grid_size,
-            num_gpus,
-            iterations,
-            traversal_mode,
-            context);
-    }
->>>>>>> dc7a660e
 }
 
 /******************************************************************************
  * Main
  ******************************************************************************/
 
-int cpp_main( int argc, char** argv)
-{
-<<<<<<< HEAD
+int main( int argc, char** argv)
+{
     CommandLineArgs  args(argc, argv);
     int              num_gpus = 0;
     int             *gpu_idx  = NULL;
@@ -1082,58 +806,10 @@
         float elapsed = cpu_timer.ElapsedMillis();
         printf("graph generated: %.3f ms, threshold = %.3lf, vmultipiler = %.3lf\n", elapsed, rgg_threshold, rgg_vmultipiler);
     } else {
-=======
-    CommandLineArgs args(argc, argv);
-
-    if ((argc < 2) || (args.CheckCmdLineFlag("help")))
-    {
-        Usage();
+        fprintf(stderr, "Unspecified graph type\n");
         return 1;
     }
 
-    int dev = 0;
-    args.GetCmdLineArgument("device", dev);
-    ContextPtr context = mgpu::CreateCudaDevice(dev);
-
-    // Parse graph-contruction params
-    g_undirected = args.CheckCmdLineFlag("undirected");
-
-    std::string graph_type = argv[1];
-    int flags = args.ParsedArgc();
-    int graph_args = argc - flags - 1;
-
-    if (graph_args < 1)
-    {
-        Usage();
-        return 1;
-    }
->>>>>>> dc7a660e
-
-    //
-    // Construct graph and perform search(es)
-    //
-    if (graph_type == "market")
-    {
-        // Matrix-market coordinate-formatted graph file
-        typedef int VertexId;                   // Use as the node identifier
-        typedef float Value;                    // Use as the value type
-        typedef int SizeT;                      // Use as the graph size type
-        Csr<VertexId, Value, SizeT> csr(false); // default for stream_from_host
-
-        if (graph_args < 1) { Usage(); return 1; }
-        char *market_filename = (graph_args == 2) ? argv[2] : NULL;
-        if (graphio::BuildMarketGraph<false>(
-                market_filename,
-                csr,
-                g_undirected,
-                false) != 0) // no inverse graph
-        {
-            return 1;
-        }
-
-        RunTests(csr, args, *context);
-
-<<<<<<< HEAD
     parameter -> graph       = &graph;
     if (parameter -> traversal_mode == -1)
         parameter -> traversal_mode = graph.GetAverageDegree()>3 ? 0 : 1;
@@ -1144,13 +820,4 @@
     RunTests<VertexId, Value, SizeT>(parameter);
 
 	return 0;
-=======
-    }
-    else
-    {
-        fprintf(stderr, "Unspecified graph type\n");
-        return 1;
-    }
-    return 0;
->>>>>>> dc7a660e
 }