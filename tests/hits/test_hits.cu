// ----------------------------------------------------------------
// Gunrock -- Fast and Efficient GPU Graph Library
// ----------------------------------------------------------------
// This source code is distributed under the terms of LICENSE.TXT
// in the root directory of this source distribution.
// ----------------------------------------------------------------

/**
 * @file
 * test_hits.cu
 *
 * @brief Simple test driver program for using HITS algorithm to compute rank.
 */

#include <stdio.h>
#include <string>
#include <deque>
#include <vector>
#include <iostream>
#include <cstdlib>

// Utilities and correctness-checking
#include <gunrock/util/test_utils.cuh>

// Graph construction utils
#include <gunrock/graphio/market.cuh>

// BFS includes
#include <gunrock/app/hits/hits_enactor.cuh>
#include <gunrock/app/hits/hits_problem.cuh>
#include <gunrock/app/hits/hits_functor.cuh>

// Operator includes
#include <gunrock/oprtr/advance/kernel.cuh>
#include <gunrock/oprtr/filter/kernel.cuh>

#include <moderngpu.cuh>

using namespace gunrock;
using namespace gunrock::util;
using namespace gunrock::oprtr;
using namespace gunrock::app::hits;


/******************************************************************************
 * Defines, constants, globals
 ******************************************************************************/

//bool g_verbose;
//bool g_undirected;
//bool g_quick;
//bool g_stream_from_host;

template <typename VertexId, typename Value>
struct RankPair
{
    VertexId        vertex_id;
    Value           page_rank;

    RankPair(VertexId vertex_id, Value page_rank) :
        vertex_id(vertex_id), page_rank(page_rank) {}
};

template<typename RankPair>
bool HITSCompare(
    RankPair elem1,
    RankPair elem2)
{
    return elem1.page_rank > elem2.page_rank;
}

/******************************************************************************
 * Housekeeping Routines
 ******************************************************************************/
void Usage()
{
    printf("\ntest_hits <graph type> <graph type args> [--device=<device_index>] "
           "[--undirected] [--instrumented] [--quick] "
           "[--v]\n"
           "\n"
           "Graph types and args:\n"
           "  market [<file>]\n"
           "    Reads a Matrix-Market coordinate-formatted graph of directed/undirected\n"
           "    edges from stdin (or from the optionally-specified file).\n"
           "  --device=<device_index>  Set GPU device for running the graph primitive.\n"
           "  --undirected If set then treat the graph as undirected.\n"
           "  --instrumented If set then kernels keep track of queue-search_depth\n"
           "  and barrier duty (a relative indicator of load imbalance.)\n"
           "  --quick If set will skip the CPU validation code.\n"
        );
}

/**
 * @brief Displays the BFS result (i.e., distance from source)
 *
 * @param[in] hrank Pointer to hub rank score array
 * @param[in] arank Pointer to authority rank score array
 * @param[in] nodes Number of nodes in the graph.
 */
template<typename Value, typename SizeT>
void DisplaySolution(Value *hrank, Value *arank, SizeT nodes)
{
    //sort the top page ranks
    RankPair<SizeT, Value> *hr_list =
        (RankPair<SizeT, Value>*)malloc(sizeof(RankPair<SizeT, Value>) * nodes);
    RankPair<SizeT, Value> *ar_list =
        (RankPair<SizeT, Value>*)malloc(sizeof(RankPair<SizeT, Value>) * nodes);

    for (int i = 0; i < nodes; ++i)
    {
        hr_list[i].vertex_id = i;
        hr_list[i].page_rank = hrank[i];
        ar_list[i].vertex_id = i;
        ar_list[i].page_rank = arank[i];
    }
    std::stable_sort(
        hr_list, hr_list + nodes, HITSCompare<RankPair<SizeT, Value> >);
    std::stable_sort(
        ar_list, ar_list + nodes, HITSCompare<RankPair<SizeT, Value> >);

    // Print out at most top 10 largest components
    int top = (nodes < 10) ? nodes : 10;
    printf("Top %d Ranks:\n", top);
    for (int i = 0; i < top; ++i)
    {
        printf("Vertex ID: %d, Hub Rank: %5f\n",
               hr_list[i].vertex_id, hr_list[i].page_rank);
        printf("Vertex ID: %d, Authority Rank: %5f\n",
               ar_list[i].vertex_id, ar_list[i].page_rank);
    }

    free(hr_list);
    free(ar_list);
}

/**
 * Performance/Evaluation statistics
 */

struct Stats {
    const char *name;
    Statistic rate;
    Statistic search_depth;
    Statistic redundant_work;
    Statistic duty;

    Stats() : name(NULL), rate(), search_depth(), redundant_work(), duty() {}
    Stats(const char *name) :
        name(name), rate(), search_depth(), redundant_work(), duty() {}
};

/**
 * @brief Displays timing and correctness statistics
 *
 * @tparam VertexId
 * @tparam Value
 * @tparam SizeT
 *
 * @param[in] stats Reference to the Stats object defined in RunTests
 * @param[in] elapsed Total elapsed kernel running time
 * @param[in] avg_duty Average duty of the BFS kernels
 */

void DisplayStats(
    Stats               &stats,
    double              elapsed,
    double              avg_duty)
{

    // Display test name
    printf("[%s] finished. ", stats.name);

    // Display the specific sample statistics
    printf(" elapsed: %.3f ms", elapsed);
    if (avg_duty != 0) {
        printf("\n avg CTA duty: %.2f%%", avg_duty * 100);
    }
    printf("\n");
}

struct Test_Parameter : gunrock::app::TestParameter_Base {
public:
    double    delta        ;// = 0.2;
    long long src          ;// = 0;
    long long max_iter     ;// = 1;
    void*     inv_graph    ;
    //bool      instrumented ;// = false; // Whether or not to collect instrumentation from kernels

    Test_Parameter()
    {
        delta = 0.2;
        src   = 0;
        max_iter = 1;
        inv_graph = NULL;
    }

    ~Test_Parameter()
    {
    }

    void Init(CommandLineArgs &args)
    {
        TestParameter_Base::Init(args);
        args.GetCmdLineArgument("delta", delta);
        args.GetCmdLineArgument("max-iter", max_iter);
    }
};


/******************************************************************************
 * BFS Testing Routines
 *****************************************************************************/

/**
 * @brief A simple CPU-based reference HITS implementation.
 *
 * @tparam VertexId
 * @tparam Value
 * @tparam SizeT
 *
 * @param[in] graph Reference to the CSR graph we process on
 * @param[in] inv_graph Reference to the inversed CSR graph we process on
 * @param[in] hrank Host-side vector to store CPU computed hub rank scores for each node
 * @param[in] arank Host-side vector to store CPU computed authority rank scores for each node
 * @param[in] max_iter max iteration to go
 */
template<
    typename VertexId,
    typename Value,
    typename SizeT>
void SimpleReferenceHITS(
    const Csr<VertexId, Value, SizeT>       &graph,
    const Csr<VertexId, Value, SizeT>       &inv_graph,
    Value                                   *hrank,
    Value                                   *arank,
    SizeT                                   max_iter)
{
    //using namespace boost;

    //Preparation

    //
    //compute HITS rank
    //

    CpuTimer cpu_timer;
    cpu_timer.Start();

    cpu_timer.Stop();
    float elapsed = cpu_timer.ElapsedMillis();

    printf("CPU BFS finished in %lf msec.\n", elapsed);
}

/**
 * @brief Run HITS tests
 *
 * @tparam VertexId
 * @tparam Value
 * @tparam SizeT
 * @tparam INSTRUMENT
 *
 * @param[in] graph Reference to the CSR graph we process on
 * @param[in] inv_graph Reference to the inversed CSR graph we process on
 * @param[in] src Source node ID for HITS algorithm
 * @param[in] delta Delta value for computing HITS, usually set to .85
 * @param[in] max_iter Max iteration for HITS computing
 * @param[in] max_grid_size Maximum CTA occupancy
 * @param[in] num_gpus Number of GPUs
 * @param[in] context CudaContext for moderngpu to use
 *
 */
template <
    typename VertexId,
    typename Value,
    typename SizeT,
    bool INSTRUMENT,
    bool DEBUG,
    bool SIZE_CHECK>
void RunTests(Test_Parameter *parameter)
    /*const Csr<VertexId, Value, SizeT> &graph,
    const Csr<VertexId, Value, SizeT> &inv_graph,
    VertexId src,
    Value delta,
    SizeT max_iter,
    int max_grid_size,
    int num_gpus,
    CudaContext& context)*/
{

    typedef HITSProblem<
        VertexId,
        SizeT,
        Value> Problem;

<<<<<<< HEAD
    Csr<VertexId, Value, SizeT>
                 *graph                 = (Csr<VertexId, Value, SizeT>*)parameter->graph;
    Csr<VertexId, Value, SizeT>
                 *inv_graph             = (Csr<VertexId, Value, SizeT>*)parameter->inv_graph;
    VertexId      src                   = (VertexId)parameter -> src;
    int           max_grid_size         = parameter -> max_grid_size;
    SizeT         max_iter              = parameter -> max_iter;
    Value         delta                 = parameter -> delta;
    int           num_gpus              = parameter -> num_gpus;
    ContextPtr   *context               = (ContextPtr*)parameter -> context;
    int          *gpu_idx               = parameter -> gpu_idx;
    bool          g_quick               = parameter -> g_quick;
    bool          g_stream_from_host    = parameter -> g_stream_from_host;
    // Allocate host-side label array (for both reference and gpu-computed results)
    Value    *reference_hrank       = (Value*)malloc(sizeof(Value) * graph->nodes);
    Value    *reference_arank       = (Value*)malloc(sizeof(Value) * graph->nodes);
    Value    *h_hrank               = (Value*)malloc(sizeof(Value) * graph->nodes);
    Value    *h_arank               = (Value*)malloc(sizeof(Value) * graph->nodes);
=======
    // Allocate host-side label array (for both reference and gpu-computed results)
    Value    *reference_hrank       = (Value*)malloc(sizeof(Value) * graph.nodes);
    Value    *reference_arank       = (Value*)malloc(sizeof(Value) * graph.nodes);
    Value    *h_hrank               = (Value*)malloc(sizeof(Value) * graph.nodes);
    Value    *h_arank               = (Value*)malloc(sizeof(Value) * graph.nodes);
>>>>>>> dc7a660e
    Value    *reference_check_h     = (g_quick) ? NULL : reference_hrank;
    Value    *reference_check_a     = (g_quick) ? NULL : reference_arank;

    // Allocate BFS enactor map
<<<<<<< HEAD
    HITSEnactor<Problem, INSTRUMENT, DEBUG, SIZE_CHECK> hits_enactor(gpu_idx);
=======
    HITSEnactor<INSTRUMENT> hits_enactor(g_verbose);
>>>>>>> dc7a660e

    // Allocate problem on GPU
    Problem *csr_problem = new Problem;
    util::GRError(csr_problem->Init(
                      g_stream_from_host,
<<<<<<< HEAD
                      *graph,
                      *inv_graph,
                      num_gpus), "Problem HITS Initialization Failed", __FILE__, __LINE__);

    //
    // Compute reference CPU HITS solution for source-distance
    //
    if (reference_check_h != NULL)
    {
        printf("compute ref value\n");
        SimpleReferenceHITS(
            *graph,
            *inv_graph,
            reference_check_h,
            reference_check_a,
            max_iter);
        printf("\n");
    }

    Stats *stats = new Stats("GPU HITS");

    long long           total_queued = 0;
    double              avg_duty = 0.0;

    // Perform HITS
    GpuTimer gpu_timer;

    util::GRError(
        csr_problem->Reset(src, delta, hits_enactor.GetFrontierType()),
        "HITS Problem Data Reset Failed", __FILE__, __LINE__);
    gpu_timer.Start();
    util::GRError(
        hits_enactor.template Enact<Problem>(
            *context, csr_problem, max_iter, max_grid_size),
        "HITS Problem Enact Failed", __FILE__, __LINE__);
    gpu_timer.Stop();

    hits_enactor.GetStatistics(total_queued, avg_duty);

    double elapsed = gpu_timer.ElapsedMillis();

    // Copy out results
    util::GRError(
        csr_problem->Extract(h_hrank, h_arank),
        "HITS Problem Data Extraction Failed", __FILE__, __LINE__);

=======
                      graph,
                      inv_graph,
                      num_gpus), "Problem HITS Initialization Failed", __FILE__, __LINE__);

    //
    // Compute reference CPU HITS solution for source-distance
    //
    if (reference_check_h != NULL)
    {
        printf("compute ref value\n");
        SimpleReferenceHITS(
            graph,
            inv_graph,
            reference_check_h,
            reference_check_a,
            max_iter);
        printf("\n");
    }

    Stats *stats = new Stats("GPU HITS");

    long long           total_queued = 0;
    double              avg_duty = 0.0;

    // Perform HITS
    GpuTimer gpu_timer;

    util::GRError(
        csr_problem->Reset(src, delta, hits_enactor.GetFrontierType()),
        "HITS Problem Data Reset Failed", __FILE__, __LINE__);
    gpu_timer.Start();
    util::GRError(
        hits_enactor.template Enact<Problem>(
            context, csr_problem, max_iter, max_grid_size),
        "HITS Problem Enact Failed", __FILE__, __LINE__);
    gpu_timer.Stop();

    hits_enactor.GetStatistics(total_queued, avg_duty);

    double elapsed = gpu_timer.ElapsedMillis();

    // Copy out results
    util::GRError(
        csr_problem->Extract(h_hrank, h_arank),
        "HITS Problem Data Extraction Failed", __FILE__, __LINE__);

>>>>>>> dc7a660e
    // Verify the result
    if (reference_check_a != NULL)
    {
        printf("Validity: ");
<<<<<<< HEAD
        CompareResults(h_hrank, reference_check_h, graph->nodes, true);
        CompareResults(h_arank, reference_check_a, graph->nodes, true);
=======
        CompareResults(h_hrank, reference_check_h, graph.nodes, true);
        CompareResults(h_arank, reference_check_a, graph.nodes, true);
>>>>>>> dc7a660e
    }

    printf("\nFirst 40 labels of the GPU result.");
    // Display Solution
<<<<<<< HEAD
    DisplaySolution(h_hrank, h_arank, graph->nodes);
=======
    DisplaySolution(h_hrank, h_arank, graph.nodes);
>>>>>>> dc7a660e

    DisplayStats(
        *stats,
        elapsed,
        avg_duty);
<<<<<<< HEAD

    // Cleanup
    delete stats;
    if (csr_problem) delete csr_problem;
    if (reference_check_h) free(reference_check_h);
    if (reference_check_a) free(reference_check_a);

    if (h_hrank) free(h_hrank);
    if (h_arank) free(h_arank);

    cudaDeviceSynchronize();
}

template <
    typename      VertexId,
    typename      Value,
    typename      SizeT,
    bool          INSTRUMENT,
    bool          DEBUG>
void RunTests_size_check(Test_Parameter *parameter)
{
    if (parameter->size_check) RunTests
        <VertexId, Value, SizeT, INSTRUMENT, DEBUG,
        true > (parameter);
   else RunTests
        <VertexId, Value, SizeT, INSTRUMENT, DEBUG,
        false> (parameter);
}

template <
    typename    VertexId,
    typename    Value,
    typename    SizeT,
    bool        INSTRUMENT>
void RunTests_debug(Test_Parameter *parameter)
{
    if (parameter->debug) RunTests_size_check
        <VertexId, Value, SizeT, INSTRUMENT,
        true > (parameter);
    else RunTests_size_check
        <VertexId, Value, SizeT, INSTRUMENT,
        false> (parameter);
}

template <
    typename      VertexId,
    typename      Value,
    typename      SizeT>
void RunTests_instrumented(Test_Parameter *parameter)
{
    if (parameter->instrumented) RunTests_debug
        <VertexId, Value, SizeT,
        true > (parameter);
    else RunTests_debug
        <VertexId, Value, SizeT,
        false> (parameter);
=======

    // Cleanup
    delete stats;
    if (csr_problem) delete csr_problem;
    if (reference_check_h) free(reference_check_h);
    if (reference_check_a) free(reference_check_a);

    if (h_hrank) free(h_hrank);
    if (h_arank) free(h_arank);

    cudaDeviceSynchronize();
>>>>>>> dc7a660e
}

/**
 * @brief RunTests entry
 *
 * @tparam VertexId
 * @tparam Value
 * @tparam SizeT
 *
 * @param[in] graph Reference to the CSR graph we process on
 * @param[in] inv_graph Reference to the inversed CSR graph we process on
 * @param[in] args Reference to the command line arguments
 * @param[in] context CudaContext for moderngpu to use
 */
template <
    typename VertexId,
    typename Value,
    typename SizeT>
void RunTests(
    Csr<VertexId, Value, SizeT> *graph,
    Csr<VertexId, Value, SizeT> *inv_graph,
    CommandLineArgs             &args,
    int                          num_gpus,
    ContextPtr                  *context,
    int                         *gpu_idx,
    cudaStream_t                *streams = NULL)
{
<<<<<<< HEAD
    string src_str="";
    Test_Parameter *parameter = new Test_Parameter;

    parameter -> Init(args);
    parameter -> graph              = graph;
    parameter -> inv_graph          = inv_graph;
    parameter -> num_gpus           = num_gpus;
    parameter -> context            = context;
    parameter -> gpu_idx            = gpu_idx;
    parameter -> streams            = streams;

    args.GetCmdLineArgument("src", src_str);
    if (src_str.empty()) {
        parameter->src = 0;
    } else if (src_str.compare("randomize") == 0) {
        parameter->src = graphio::RandomNode(graph->nodes);
    } else if (src_str.compare("largestdegree") == 0) {
        int temp;
        parameter->src = graph->GetNodeWithHighestDegree(temp);
    } else {
        args.GetCmdLineArgument("src", parameter->src);
    }

    RunTests_instrumented<VertexId, Value, SizeT>(parameter);
=======
    Value    delta         = 0.2f;
    VertexId src           = 0;
    SizeT    max_iter      = 1;
    bool     instrumented  = false; // Whether or not to collect instrumentation from kernels
    int      max_grid_size = 0;     // maximum grid size (0: leave it up to the enactor)
    int      num_gpus      = 1;     // Number of GPUs for multi-gpu enactor to use
    g_quick                = true;  // Missing ref algorithm


    instrumented = args.CheckCmdLineFlag("instrumented");
    args.GetCmdLineArgument("delta", delta);
    args.GetCmdLineArgument("max-iter", max_iter);
    args.GetCmdLineArgument("src", src);

    //g_quick = args.CheckCmdLineFlag("quick");
    g_verbose = args.CheckCmdLineFlag("v");

    if (instrumented)
    {
        RunTests<VertexId, Value, SizeT, true>(
            graph,
            inv_graph,
            src,
            delta,
            max_iter,
            max_grid_size,
            num_gpus,
            context);
    }
    else
    {
        RunTests<VertexId, Value, SizeT, false>(
            graph,
            inv_graph,
            src,
            delta,
            max_iter,
            max_grid_size,
            num_gpus,
            context);
    }
>>>>>>> dc7a660e
}

/******************************************************************************
 * Main
 ******************************************************************************/
<<<<<<< HEAD

int cpp_main( int argc, char** argv)
=======
int main( int argc, char** argv)
>>>>>>> dc7a660e
{
    CommandLineArgs args(argc, argv);

    if ((argc < 2) || (args.CheckCmdLineFlag("help")))
    {
        Usage();
        return 1;
    }

    //DeviceInit(args);
    //cudaSetDeviceFlags(cudaDeviceMapHost);
    int dev = 0;
    args.GetCmdLineArgument("device", dev);
    ContextPtr context = mgpu::CreateCudaDevice(dev);

    //srand(0); // Presently deterministic
    //srand(time(NULL));
<<<<<<< HEAD

    // Parse graph-contruction params
    bool g_undirected = false;

    std::string graph_type = argv[1];
    int flags = args.ParsedArgc();
    int graph_args = argc - flags - 1;

    if (graph_args < 1)
    {
        Usage();
        return 1;
    }

=======

    // Parse graph-contruction params
    g_undirected = false;

    std::string graph_type = argv[1];
    int flags = args.ParsedArgc();
    int graph_args = argc - flags - 1;

    if (graph_args < 1)
    {
        Usage();
        return 1;
    }

>>>>>>> dc7a660e
    //
    // Construct graph and perform search(es)
    //

    if (graph_type == "market")
    {

        // Matrix-market coordinate-formatted graph file

        typedef int VertexId;                   // Use as the node identifier
        typedef float Value;                    // Use as the value type
        typedef int SizeT;                      // Use as the graph size type
        Csr<VertexId, Value, SizeT> csr(false); // default for stream_from_host

        Csr<VertexId, Value, SizeT> inv_csr(false);

        if (graph_args < 1) { Usage(); return 1; }

        char *market_filename = (graph_args == 2) ? argv[2] : NULL;
        if (graphio::BuildMarketGraph<false>(
                market_filename,
                csr,
                g_undirected,
                false) != 0)
        {
            return 1;
        }

        if (graphio::BuildMarketGraph<false>(
                market_filename,
                inv_csr,
                g_undirected,
                true) != 0)
        {
            return 1;
        }

        csr.PrintHistogram();
        //csr.DisplayGraph();
        //inv_csr.DisplayGraph();

        // Run tests
<<<<<<< HEAD
        RunTests(&csr, &inv_csr, args, 1, &context, &dev);
=======
        RunTests(csr, inv_csr, args, *context);
>>>>>>> dc7a660e

    }
    else
    {
        fprintf(stderr, "Unspecified graph type\n");
        return 1;
    }
    return 0;
<<<<<<< HEAD
}
 
=======
}
>>>>>>> dc7a660e
<|MERGE_RESOLUTION|>--- conflicted
+++ resolved
@@ -45,11 +45,6 @@
 /******************************************************************************
  * Defines, constants, globals
  ******************************************************************************/
-
-//bool g_verbose;
-//bool g_undirected;
-//bool g_quick;
-//bool g_stream_from_host;
 
 template <typename VertexId, typename Value>
 struct RankPair
@@ -184,7 +179,6 @@
     long long src          ;// = 0;
     long long max_iter     ;// = 1;
     void*     inv_graph    ;
-    //bool      instrumented ;// = false; // Whether or not to collect instrumentation from kernels
 
     Test_Parameter()
     {
@@ -293,7 +287,6 @@
         SizeT,
         Value> Problem;
 
-<<<<<<< HEAD
     Csr<VertexId, Value, SizeT>
                  *graph                 = (Csr<VertexId, Value, SizeT>*)parameter->graph;
     Csr<VertexId, Value, SizeT>
@@ -312,28 +305,16 @@
     Value    *reference_arank       = (Value*)malloc(sizeof(Value) * graph->nodes);
     Value    *h_hrank               = (Value*)malloc(sizeof(Value) * graph->nodes);
     Value    *h_arank               = (Value*)malloc(sizeof(Value) * graph->nodes);
-=======
-    // Allocate host-side label array (for both reference and gpu-computed results)
-    Value    *reference_hrank       = (Value*)malloc(sizeof(Value) * graph.nodes);
-    Value    *reference_arank       = (Value*)malloc(sizeof(Value) * graph.nodes);
-    Value    *h_hrank               = (Value*)malloc(sizeof(Value) * graph.nodes);
-    Value    *h_arank               = (Value*)malloc(sizeof(Value) * graph.nodes);
->>>>>>> dc7a660e
     Value    *reference_check_h     = (g_quick) ? NULL : reference_hrank;
     Value    *reference_check_a     = (g_quick) ? NULL : reference_arank;
 
     // Allocate BFS enactor map
-<<<<<<< HEAD
     HITSEnactor<Problem, INSTRUMENT, DEBUG, SIZE_CHECK> hits_enactor(gpu_idx);
-=======
-    HITSEnactor<INSTRUMENT> hits_enactor(g_verbose);
->>>>>>> dc7a660e
 
     // Allocate problem on GPU
     Problem *csr_problem = new Problem;
     util::GRError(csr_problem->Init(
                       g_stream_from_host,
-<<<<<<< HEAD
                       *graph,
                       *inv_graph,
                       num_gpus), "Problem HITS Initialization Failed", __FILE__, __LINE__);
@@ -380,80 +361,22 @@
         csr_problem->Extract(h_hrank, h_arank),
         "HITS Problem Data Extraction Failed", __FILE__, __LINE__);
 
-=======
-                      graph,
-                      inv_graph,
-                      num_gpus), "Problem HITS Initialization Failed", __FILE__, __LINE__);
-
-    //
-    // Compute reference CPU HITS solution for source-distance
-    //
-    if (reference_check_h != NULL)
-    {
-        printf("compute ref value\n");
-        SimpleReferenceHITS(
-            graph,
-            inv_graph,
-            reference_check_h,
-            reference_check_a,
-            max_iter);
-        printf("\n");
-    }
-
-    Stats *stats = new Stats("GPU HITS");
-
-    long long           total_queued = 0;
-    double              avg_duty = 0.0;
-
-    // Perform HITS
-    GpuTimer gpu_timer;
-
-    util::GRError(
-        csr_problem->Reset(src, delta, hits_enactor.GetFrontierType()),
-        "HITS Problem Data Reset Failed", __FILE__, __LINE__);
-    gpu_timer.Start();
-    util::GRError(
-        hits_enactor.template Enact<Problem>(
-            context, csr_problem, max_iter, max_grid_size),
-        "HITS Problem Enact Failed", __FILE__, __LINE__);
-    gpu_timer.Stop();
-
-    hits_enactor.GetStatistics(total_queued, avg_duty);
-
-    double elapsed = gpu_timer.ElapsedMillis();
-
-    // Copy out results
-    util::GRError(
-        csr_problem->Extract(h_hrank, h_arank),
-        "HITS Problem Data Extraction Failed", __FILE__, __LINE__);
-
->>>>>>> dc7a660e
     // Verify the result
     if (reference_check_a != NULL)
     {
         printf("Validity: ");
-<<<<<<< HEAD
         CompareResults(h_hrank, reference_check_h, graph->nodes, true);
         CompareResults(h_arank, reference_check_a, graph->nodes, true);
-=======
-        CompareResults(h_hrank, reference_check_h, graph.nodes, true);
-        CompareResults(h_arank, reference_check_a, graph.nodes, true);
->>>>>>> dc7a660e
     }
 
     printf("\nFirst 40 labels of the GPU result.");
     // Display Solution
-<<<<<<< HEAD
     DisplaySolution(h_hrank, h_arank, graph->nodes);
-=======
-    DisplaySolution(h_hrank, h_arank, graph.nodes);
->>>>>>> dc7a660e
 
     DisplayStats(
         *stats,
         elapsed,
         avg_duty);
-<<<<<<< HEAD
 
     // Cleanup
     delete stats;
@@ -510,19 +433,6 @@
     else RunTests_debug
         <VertexId, Value, SizeT,
         false> (parameter);
-=======
-
-    // Cleanup
-    delete stats;
-    if (csr_problem) delete csr_problem;
-    if (reference_check_h) free(reference_check_h);
-    if (reference_check_a) free(reference_check_a);
-
-    if (h_hrank) free(h_hrank);
-    if (h_arank) free(h_arank);
-
-    cudaDeviceSynchronize();
->>>>>>> dc7a660e
 }
 
 /**
@@ -550,7 +460,6 @@
     int                         *gpu_idx,
     cudaStream_t                *streams = NULL)
 {
-<<<<<<< HEAD
     string src_str="";
     Test_Parameter *parameter = new Test_Parameter;
 
@@ -575,60 +484,12 @@
     }
 
     RunTests_instrumented<VertexId, Value, SizeT>(parameter);
-=======
-    Value    delta         = 0.2f;
-    VertexId src           = 0;
-    SizeT    max_iter      = 1;
-    bool     instrumented  = false; // Whether or not to collect instrumentation from kernels
-    int      max_grid_size = 0;     // maximum grid size (0: leave it up to the enactor)
-    int      num_gpus      = 1;     // Number of GPUs for multi-gpu enactor to use
-    g_quick                = true;  // Missing ref algorithm
-
-
-    instrumented = args.CheckCmdLineFlag("instrumented");
-    args.GetCmdLineArgument("delta", delta);
-    args.GetCmdLineArgument("max-iter", max_iter);
-    args.GetCmdLineArgument("src", src);
-
-    //g_quick = args.CheckCmdLineFlag("quick");
-    g_verbose = args.CheckCmdLineFlag("v");
-
-    if (instrumented)
-    {
-        RunTests<VertexId, Value, SizeT, true>(
-            graph,
-            inv_graph,
-            src,
-            delta,
-            max_iter,
-            max_grid_size,
-            num_gpus,
-            context);
-    }
-    else
-    {
-        RunTests<VertexId, Value, SizeT, false>(
-            graph,
-            inv_graph,
-            src,
-            delta,
-            max_iter,
-            max_grid_size,
-            num_gpus,
-            context);
-    }
->>>>>>> dc7a660e
 }
 
 /******************************************************************************
  * Main
  ******************************************************************************/
-<<<<<<< HEAD
-
-int cpp_main( int argc, char** argv)
-=======
 int main( int argc, char** argv)
->>>>>>> dc7a660e
 {
     CommandLineArgs args(argc, argv);
 
@@ -646,7 +507,6 @@
 
     //srand(0); // Presently deterministic
     //srand(time(NULL));
-<<<<<<< HEAD
 
     // Parse graph-contruction params
     bool g_undirected = false;
@@ -661,22 +521,6 @@
         return 1;
     }
 
-=======
-
-    // Parse graph-contruction params
-    g_undirected = false;
-
-    std::string graph_type = argv[1];
-    int flags = args.ParsedArgc();
-    int graph_args = argc - flags - 1;
-
-    if (graph_args < 1)
-    {
-        Usage();
-        return 1;
-    }
-
->>>>>>> dc7a660e
     //
     // Construct graph and perform search(es)
     //
@@ -719,11 +563,7 @@
         //inv_csr.DisplayGraph();
 
         // Run tests
-<<<<<<< HEAD
         RunTests(&csr, &inv_csr, args, 1, &context, &dev);
-=======
-        RunTests(csr, inv_csr, args, *context);
->>>>>>> dc7a660e
 
     }
     else
@@ -732,9 +572,5 @@
         return 1;
     }
     return 0;
-<<<<<<< HEAD
-}
- 
-=======
-}
->>>>>>> dc7a660e
+}
+ 